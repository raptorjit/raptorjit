--- conflicted
+++ resolved
@@ -551,17 +551,12 @@
       ctype_appc(ctr, ')');
       break;
     default:
-<<<<<<< HEAD
       ctr->ok = 0;
       return;
     }
     if (ctype_cid(info) == 0) {
       ctr->ok = 0;
       return;
-=======
-      lj_assertG_(ctr->cts->g, 0, "bad ctype %08x", info);
-      break;
->>>>>>> 72efc42e
     }
     newct = ctype_get(ctr->cts, ctype_cid(info));
     /* Detect ctypes that are not OK due to looping. */
