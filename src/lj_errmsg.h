--- conflicted
+++ resolved
@@ -98,16 +98,7 @@
 ERRDEF(STRGSRV,	"invalid replacement value (a %s)")
 ERRDEF(BADMODN,	"name conflict for module " LUA_QS)
 ERRDEF(JITPROT,	"runtime code generation failed, restricted kernel?")
-<<<<<<< HEAD
-ERRDEF(NOJIT,	"JIT compiler disabled, CPU does not support SSE2")
-=======
 ERRDEF(NOJIT,	"JIT compiler disabled")
-#elif defined(LJ_ARCH_NOJIT)
-ERRDEF(NOJIT,	"no JIT compiler for this architecture (yet)")
-#else
-ERRDEF(NOJIT,	"JIT compiler permanently disabled by build option")
-#endif
->>>>>>> 72efc42e
 ERRDEF(JITOPT,	"unknown or malformed optimization flag " LUA_QS)
 ERRDEF(AUDITLOG,"auditlog could not be opened (already open?)")
 
