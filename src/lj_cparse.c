/*
** C declaration parser.
** Copyright (C) 2005-2022 Mike Pall. See Copyright Notice in luajit.h
*/

#include "lj_obj.h"


#include "lj_gc.h"
#include "lj_err.h"
#include "lj_buf.h"
#include "lj_ctype.h"
#include "lj_cparse.h"
#include "lj_frame.h"
#include "lj_vm.h"
#include "lj_char.h"
#include "lj_strscan.h"
#include "lj_strfmt.h"

/*
** Important note: this is NOT a validating C parser! This is a minimal
** C declaration parser, solely for use by the LuaJIT FFI.
**
** It ought to return correct results for properly formed C declarations,
** but it may accept some invalid declarations, too (and return nonsense).
** Also, it shows rather generic error messages to avoid unnecessary bloat.
** If in doubt, please check the input against your favorite C compiler.
*/

#ifdef LUA_USE_ASSERT
#define lj_assertCP(c, ...)	(lj_assertG_(G(cp->L), (c), __VA_ARGS__))
#else
#define lj_assertCP(c, ...)	((void)cp)
#endif

/* -- Miscellaneous ------------------------------------------------------- */

/* Match string against a C literal. */
#define cp_str_is(str, k) \
  ((str)->len == sizeof(k)-1 && !memcmp(strdata(str), k, sizeof(k)-1))

/* Check string against a linear list of matches. */
int lj_cparse_case(GCstr *str, const char *match)
{
  MSize len;
  int n;
  for  (n = 0; (len = (MSize)*match++); n++, match += len) {
    if (str->len == len && !memcmp(match, strdata(str), len))
      return n;
  }
  return -1;
}

/* -- C lexer ------------------------------------------------------------- */

/* C lexer token names. */
static const char *const ctoknames[] = {
#define CTOKSTR(name, str)	str,
CTOKDEF(CTOKSTR)
#undef CTOKSTR
  NULL
};

/* Forward declaration. */
LJ_NORET static void cp_err(CPState *cp, ErrMsg em);

static const char *cp_tok2str(CPState *cp, CPToken tok)
{
  lj_assertCP(tok < CTOK_FIRSTDECL, "bad CPToken %d", tok);
  if (tok > CTOK_OFS)
    return ctoknames[tok-CTOK_OFS-1];
  else if (!lj_char_iscntrl(tok))
    return lj_strfmt_pushf(cp->L, "%c", tok);
  else
    return lj_strfmt_pushf(cp->L, "char(%d)", tok);
}

/* End-of-line? */
static LJ_AINLINE int cp_iseol(CPChar c)
{
  return (c == '\n' || c == '\r');
}

/* Peek next raw character. */
static LJ_AINLINE CPChar cp_rawpeek(CPState *cp)
{
  return (CPChar)(uint8_t)(*cp->p);
}

static LJ_NOINLINE CPChar cp_get_bs(CPState *cp);

/* Get next character. */
static LJ_AINLINE CPChar cp_get(CPState *cp)
{
  cp->c = (CPChar)(uint8_t)(*cp->p++);
  if (LJ_LIKELY(cp->c != '\\')) return cp->c;
  return cp_get_bs(cp);
}

/* Transparently skip backslash-escaped line breaks. */
static LJ_NOINLINE CPChar cp_get_bs(CPState *cp)
{
  CPChar c2, c = cp_rawpeek(cp);
  if (!cp_iseol(c)) return cp->c;
  cp->p++;
  c2 = cp_rawpeek(cp);
  if (cp_iseol(c2) && c2 != c) cp->p++;
  cp->linenumber++;
  return cp_get(cp);
}

/* Save character in buffer. */
static LJ_AINLINE void cp_save(CPState *cp, CPChar c)
{
  lj_buf_putb(&cp->sb, c);
}

/* Skip line break. Handles "\n", "\r", "\r\n" or "\n\r". */
static void cp_newline(CPState *cp)
{
  CPChar c = cp_rawpeek(cp);
  if (cp_iseol(c) && c != cp->c) cp->p++;
  cp->linenumber++;
}

LJ_NORET static void cp_errmsg(CPState *cp, CPToken tok, ErrMsg em, ...)
{
  const char *msg, *tokstr;
  lua_State *L;
  va_list argp;
  if (tok == 0) {
    tokstr = NULL;
  } else if (tok == CTOK_IDENT || tok == CTOK_INTEGER || tok == CTOK_STRING ||
	     tok >= CTOK_FIRSTDECL) {
    if (cp->sb.w == cp->sb.b) cp_save(cp, '$');
    cp_save(cp, '\0');
    tokstr = cp->sb.b;
  } else {
    tokstr = cp_tok2str(cp, tok);
  }
  L = cp->L;
  va_start(argp, em);
  msg = lj_strfmt_pushvf(L, err2msg(em), argp);
  va_end(argp);
  if (tokstr)
    msg = lj_strfmt_pushf(L, err2msg(LJ_ERR_XNEAR), msg, tokstr);
  if (cp->linenumber > 1)
    msg = lj_strfmt_pushf(L, "%s at line %d", msg, cp->linenumber);
  lj_err_callermsg(L, msg);
}

LJ_NORET LJ_NOINLINE static void cp_err_token(CPState *cp, CPToken tok)
{
  cp_errmsg(cp, cp->tok, LJ_ERR_XTOKEN, cp_tok2str(cp, tok));
}

LJ_NORET LJ_NOINLINE static void cp_err_badidx(CPState *cp, CType *ct)
{
  GCstr *s = lj_ctype_repr(cp->cts->L, ctype_typeid(cp->cts, ct), NULL);
  cp_errmsg(cp, 0, LJ_ERR_FFI_BADIDX, strdata(s));
}

LJ_NORET LJ_NOINLINE static void cp_err(CPState *cp, ErrMsg em)
{
  cp_errmsg(cp, 0, em);
}

/* -- Main lexical scanner ------------------------------------------------ */

/* Parse number literal. Only handles int32_t/uint32_t right now. */
static CPToken cp_number(CPState *cp)
{
  StrScanFmt fmt;
  TValue o;
  do { cp_save(cp, cp->c); } while (lj_char_isident(cp_get(cp)));
  cp_save(cp, '\0');
  fmt = lj_strscan_scan((const uint8_t *)(cp->sb.b), sbuflen(&cp->sb)-1,
			&o, STRSCAN_OPT_C);
  if (fmt == STRSCAN_INT) cp->val.id = CTID_INT32;
  else if (fmt == STRSCAN_U32) cp->val.id = CTID_UINT32;
  else if (!(cp->mode & CPARSE_MODE_SKIP))
    cp_errmsg(cp, CTOK_INTEGER, LJ_ERR_XNUMBER);
  cp->val.u32 = (uint32_t)o.i;
  return CTOK_INTEGER;
}

/* Parse identifier or keyword. */
static CPToken cp_ident(CPState *cp)
{
  do { cp_save(cp, cp->c); } while (lj_char_isident(cp_get(cp)));
  cp->str = lj_buf_str(cp->L, &cp->sb);
  cp->val.id = lj_ctype_getname(cp->cts, &cp->ct, cp->str, cp->tmask);
  if (ctype_type(cp->ct->info) == CT_KW)
    return ctype_cid(cp->ct->info);
  return CTOK_IDENT;
}

/* Parse parameter. */
static CPToken cp_param(CPState *cp)
{
  CPChar c = cp_get(cp);
  TValue *o = cp->param;
  if (lj_char_isident(c) || c == '$')  /* Reserve $xyz for future extensions. */
    cp_errmsg(cp, c, LJ_ERR_XSYNTAX);
  if (!o || o >= cp->L->top)
    cp_err(cp, LJ_ERR_FFI_NUMPARAM);
  cp->param = o+1;
  if (tvisstr(o)) {
    cp->str = strV(o);
    cp->val.id = 0;
    cp->ct = &cp->cts->tab[0];
    return CTOK_IDENT;
  } else if (tvisnumber(o)) {
    cp->val.i32 = numberVint(o);
    cp->val.id = CTID_INT32;
    return CTOK_INTEGER;
  } else {
    GCcdata *cd;
    if (!tviscdata(o))
      lj_err_argtype(cp->L, (int)(o-cp->L->base)+1, "type parameter");
    cd = cdataV(o);
    if (cd->ctypeid == CTID_CTYPEID)
      cp->val.id = *(CTypeID *)cdataptr(cd);
    else
      cp->val.id = cd->ctypeid;
    return '$';
  }
}

/* Parse string or character constant. */
static CPToken cp_string(CPState *cp)
{
  CPChar delim = cp->c;
  cp_get(cp);
  while (cp->c != delim) {
    CPChar c = cp->c;
    if (c == '\0') cp_errmsg(cp, CTOK_EOF, LJ_ERR_XSTR);
    if (c == '\\') {
      c = cp_get(cp);
      switch (c) {
      case '\0': cp_errmsg(cp, CTOK_EOF, LJ_ERR_XSTR); break;
      case 'a': c = '\a'; break;
      case 'b': c = '\b'; break;
      case 'f': c = '\f'; break;
      case 'n': c = '\n'; break;
      case 'r': c = '\r'; break;
      case 't': c = '\t'; break;
      case 'v': c = '\v'; break;
      case 'e': c = 27; break;
      case 'x':
	c = 0;
	while (lj_char_isxdigit(cp_get(cp)))
	  c = (c<<4) + (lj_char_isdigit(cp->c) ? cp->c-'0' : (cp->c&15)+9);
	cp_save(cp, (c & 0xff));
	continue;
      default:
	if (lj_char_isdigit(c)) {
	  c -= '0';
	  if (lj_char_isdigit(cp_get(cp))) {
	    c = c*8 + (cp->c - '0');
	    if (lj_char_isdigit(cp_get(cp))) {
	      c = c*8 + (cp->c - '0');
	      cp_get(cp);
	    }
	  }
	  cp_save(cp, (c & 0xff));
	  continue;
	}
	break;
      }
    }
    cp_save(cp, c);
    cp_get(cp);
  }
  cp_get(cp);
  if (delim == '"') {
    cp->str = lj_buf_str(cp->L, &cp->sb);
    return CTOK_STRING;
  } else {
    if (sbuflen(&cp->sb) != 1) cp_err_token(cp, '\'');
    cp->val.i32 = (int32_t)(char)*cp->sb.b;
    cp->val.id = CTID_INT32;
    return CTOK_INTEGER;
  }
}

/* Skip C comment. */
static void cp_comment_c(CPState *cp)
{
  do {
    if (cp_get(cp) == '*') {
      do {
	if (cp_get(cp) == '/') { cp_get(cp); return; }
      } while (cp->c == '*');
    }
    if (cp_iseol(cp->c)) cp_newline(cp);
  } while (cp->c != '\0');
}

/* Skip C++ comment. */
static void cp_comment_cpp(CPState *cp)
{
  while (!cp_iseol(cp_get(cp)) && cp->c != '\0')
    ;
}

/* Lexical scanner for C. Only a minimal subset is implemented. */
static CPToken cp_next_(CPState *cp)
{
  lj_buf_reset(&cp->sb);
  for (;;) {
    if (lj_char_isident(cp->c))
      return lj_char_isdigit(cp->c) ? cp_number(cp) : cp_ident(cp);
    switch (cp->c) {
    case '\n': case '\r': cp_newline(cp);  /* fallthrough. */
    case ' ': case '\t': case '\v': case '\f': cp_get(cp); break;
    case '"': case '\'': return cp_string(cp);
    case '/':
      if (cp_get(cp) == '*') cp_comment_c(cp);
      else if (cp->c == '/') cp_comment_cpp(cp);
      else return '/';
      break;
    case '|':
      if (cp_get(cp) != '|') return '|';
      cp_get(cp); return CTOK_OROR;
    case '&':
      if (cp_get(cp) != '&') return '&';
      cp_get(cp); return CTOK_ANDAND;
    case '=':
      if (cp_get(cp) != '=') return '=';
      cp_get(cp); return CTOK_EQ;
    case '!':
      if (cp_get(cp) != '=') return '!';
      cp_get(cp); return CTOK_NE;
    case '<':
      if (cp_get(cp) == '=') { cp_get(cp); return CTOK_LE; }
      else if (cp->c == '<') { cp_get(cp); return CTOK_SHL; }
      return '<';
    case '>':
      if (cp_get(cp) == '=') { cp_get(cp); return CTOK_GE; }
      else if (cp->c == '>') { cp_get(cp); return CTOK_SHR; }
      return '>';
    case '-':
      if (cp_get(cp) != '>') return '-';
      cp_get(cp); return CTOK_DEREF;
    case '$':
      return cp_param(cp);
    case '\0': return CTOK_EOF;
    default: { CPToken c = cp->c; cp_get(cp); return c; }
    }
  }
}

static LJ_NOINLINE CPToken cp_next(CPState *cp)
{
  return (cp->tok = cp_next_(cp));
}

/* -- C parser ------------------------------------------------------------ */

/* Namespaces for resolving identifiers. */
#define CPNS_DEFAULT \
  ((1u<<CT_KW)|(1u<<CT_TYPEDEF)|(1u<<CT_FUNC)|(1u<<CT_EXTERN)|(1u<<CT_CONSTVAL))
#define CPNS_STRUCT	((1u<<CT_KW)|(1u<<CT_STRUCT)|(1u<<CT_ENUM))

typedef CTypeID CPDeclIdx;	/* Index into declaration stack. */
typedef uint32_t CPscl;		/* Storage class flags. */

/* Type declaration context. */
typedef struct CPDecl {
  CPDeclIdx top;	/* Top of declaration stack. */
  CPDeclIdx pos;	/* Insertion position in declaration chain. */
  CPDeclIdx specpos;	/* Saved position for declaration specifier. */
  uint32_t mode;	/* Declarator mode. */
  CPState *cp;		/* C parser state. */
  GCstr *name;		/* Name of declared identifier (if direct). */
  GCstr *redir;		/* Redirected symbol name. */
  CTypeID nameid;	/* Existing typedef for declared identifier. */
  CTInfo attr;		/* Attributes. */
  CTInfo fattr;		/* Function attributes. */
  CTInfo specattr;	/* Saved attributes. */
  CTInfo specfattr;	/* Saved function attributes. */
  CTSize bits;		/* Field size in bits (if any). */
  CType stack[CPARSE_MAX_DECLSTACK];  /* Type declaration stack. */
} CPDecl;

/* Forward declarations. */
static CPscl cp_decl_spec(CPState *cp, CPDecl *decl, CPscl scl);
static void cp_declarator(CPState *cp, CPDecl *decl);
static CTypeID cp_decl_abstract(CPState *cp);

/* Initialize C parser state. Caller must set up: L, p, srcname, mode. */
static void cp_init(CPState *cp)
{
  cp->linenumber = 1;
  cp->depth = 0;
  cp->curpack = 0;
  cp->packstack[0] = 255;
  lj_buf_init(cp->L, &cp->sb);
  lj_assertCP(cp->p != NULL, "uninitialized cp->p");
  cp_get(cp);  /* Read-ahead first char. */
  cp->tok = 0;
  cp->tmask = CPNS_DEFAULT;
  cp_next(cp);  /* Read-ahead first token. */
}

/* Cleanup C parser state. */
static void cp_cleanup(CPState *cp)
{
  global_State *g = G(cp->L);
  lj_buf_free(g, &cp->sb);
}

/* Check and consume optional token. */
static int cp_opt(CPState *cp, CPToken tok)
{
  if (cp->tok == tok) { cp_next(cp); return 1; }
  return 0;
}

/* Check and consume token. */
static void cp_check(CPState *cp, CPToken tok)
{
  if (cp->tok != tok) cp_err_token(cp, tok);
  cp_next(cp);
}

/* Check if the next token may start a type declaration. */
static int cp_istypedecl(CPState *cp)
{
  if (cp->tok >= CTOK_FIRSTDECL && cp->tok <= CTOK_LASTDECL) return 1;
  if (cp->tok == CTOK_IDENT && ctype_istypedef(cp->ct->info)) return 1;
  if (cp->tok == '$') return 1;
  return 0;
}

/* -- Constant expression evaluator --------------------------------------- */

/* Forward declarations. */
static void cp_expr_unary(CPState *cp, CPValue *k);
static void cp_expr_sub(CPState *cp, CPValue *k, int pri);

/* Please note that type handling is very weak here. Most ops simply
** assume integer operands. Accessors are only needed to compute types and
** return synthetic values. The only purpose of the expression evaluator
** is to compute the values of constant expressions one would typically
** find in C header files. And again: this is NOT a validating C parser!
*/

/* Parse comma separated expression and return last result. */
static void cp_expr_comma(CPState *cp, CPValue *k)
{
  do { cp_expr_sub(cp, k, 0); } while (cp_opt(cp, ','));
}

/* Parse sizeof/alignof operator. */
static void cp_expr_sizeof(CPState *cp, CPValue *k, int wantsz)
{
  CTSize sz;
  CTInfo info;
  if (cp_opt(cp, '(')) {
    if (cp_istypedecl(cp))
      k->id = cp_decl_abstract(cp);
    else
      cp_expr_comma(cp, k);
    cp_check(cp, ')');
  } else {
    cp_expr_unary(cp, k);
  }
  info = lj_ctype_info_raw(cp->cts, k->id, &sz);
  if (wantsz) {
    if (sz != CTSIZE_INVALID)
      k->u32 = sz;
    else if (k->id != CTID_A_CCHAR)  /* Special case for sizeof("string"). */
      cp_err(cp, LJ_ERR_FFI_INVSIZE);
  } else {
    k->u32 = 1u << ctype_align(info);
  }
  k->id = CTID_UINT32;  /* Really size_t. */
}

/* Parse prefix operators. */
static void cp_expr_prefix(CPState *cp, CPValue *k)
{
  if (cp->tok == CTOK_INTEGER) {
    *k = cp->val; cp_next(cp);
  } else if (cp_opt(cp, '+')) {
    cp_expr_unary(cp, k);  /* Nothing to do (well, integer promotion). */
  } else if (cp_opt(cp, '-')) {
    cp_expr_unary(cp, k); k->i32 = (int32_t)(~(uint32_t)k->i32+1);
  } else if (cp_opt(cp, '~')) {
    cp_expr_unary(cp, k); k->i32 = ~k->i32;
  } else if (cp_opt(cp, '!')) {
    cp_expr_unary(cp, k); k->i32 = !k->i32; k->id = CTID_INT32;
  } else if (cp_opt(cp, '(')) {
    if (cp_istypedecl(cp)) {  /* Cast operator. */
      CTypeID id = cp_decl_abstract(cp);
      cp_check(cp, ')');
      cp_expr_unary(cp, k);
      k->id = id;  /* No conversion performed. */
    } else {  /* Sub-expression. */
      cp_expr_comma(cp, k);
      cp_check(cp, ')');
    }
  } else if (cp_opt(cp, '*')) {  /* Indirection. */
    CType *ct;
    cp_expr_unary(cp, k);
    ct = lj_ctype_rawref(cp->cts, k->id);
    if (!ctype_ispointer(ct->info))
      cp_err_badidx(cp, ct);
    k->u32 = 0; k->id = ctype_cid(ct->info);
  } else if (cp_opt(cp, '&')) {  /* Address operator. */
    cp_expr_unary(cp, k);
    k->id = lj_ctype_intern(cp->cts, CTINFO(CT_PTR, CTALIGN_PTR+k->id),
			    CTSIZE_PTR);
  } else if (cp_opt(cp, CTOK_SIZEOF)) {
    cp_expr_sizeof(cp, k, 1);
  } else if (cp_opt(cp, CTOK_ALIGNOF)) {
    cp_expr_sizeof(cp, k, 0);
  } else if (cp->tok == CTOK_IDENT) {
    if (ctype_type(cp->ct->info) == CT_CONSTVAL) {
      k->u32 = cp->ct->size; k->id = ctype_cid(cp->ct->info);
    } else if (ctype_type(cp->ct->info) == CT_EXTERN) {
      k->u32 = cp->val.id; k->id = ctype_cid(cp->ct->info);
    } else if (ctype_type(cp->ct->info) == CT_FUNC) {
      k->u32 = cp->val.id; k->id = cp->val.id;
    } else {
      goto err_expr;
    }
    cp_next(cp);
  } else if (cp->tok == CTOK_STRING) {
    CTSize sz = cp->str->len;
    while (cp_next(cp) == CTOK_STRING)
      sz += cp->str->len;
    k->u32 = sz + 1;
    k->id = CTID_A_CCHAR;
  } else {
  err_expr:
    cp_errmsg(cp, cp->tok, LJ_ERR_XSYMBOL);
  }
}

/* Parse postfix operators. */
static void cp_expr_postfix(CPState *cp, CPValue *k)
{
  for (;;) {
    CType *ct;
    if (cp_opt(cp, '[')) {  /* Array/pointer index. */
      CPValue k2;
      cp_expr_comma(cp, &k2);
      ct = lj_ctype_rawref(cp->cts, k->id);
      if (!ctype_ispointer(ct->info)) {
	ct = lj_ctype_rawref(cp->cts, k2.id);
	if (!ctype_ispointer(ct->info))
	  cp_err_badidx(cp, ct);
      }
      cp_check(cp, ']');
      k->u32 = 0;
    } else if (cp->tok == '.' || cp->tok == CTOK_DEREF) {  /* Struct deref. */
      CTSize ofs;
      CType *fct;
      ct = lj_ctype_rawref(cp->cts, k->id);
      if (cp->tok == CTOK_DEREF) {
	if (!ctype_ispointer(ct->info))
	  cp_err_badidx(cp, ct);
	ct = lj_ctype_rawref(cp->cts, ctype_cid(ct->info));
      }
      cp_next(cp);
      if (cp->tok != CTOK_IDENT) cp_err_token(cp, CTOK_IDENT);
      if (!ctype_isstruct(ct->info) || ct->size == CTSIZE_INVALID ||
	  !(fct = lj_ctype_getfield(cp->cts, ct, cp->str, &ofs)) ||
	  ctype_isbitfield(fct->info)) {
	GCstr *s = lj_ctype_repr(cp->cts->L, ctype_typeid(cp->cts, ct), NULL);
	cp_errmsg(cp, 0, LJ_ERR_FFI_BADMEMBER, strdata(s), strdata(cp->str));
      }
      ct = fct;
      k->u32 = ctype_isconstval(ct->info) ? ct->size : 0;
      cp_next(cp);
    } else {
      return;
    }
    k->id = ctype_cid(ct->info);
  }
}

/* Parse infix operators. */
static void cp_expr_infix(CPState *cp, CPValue *k, int pri)
{
  CPValue k2;
  k2.u32 = 0; k2.id = 0;  /* Silence the compiler. */
  for (;;) {
    switch (pri) {
    case 0:
      if (cp_opt(cp, '?')) {
	CPValue k3;
	cp_expr_comma(cp, &k2);  /* Right-associative. */
	cp_check(cp, ':');
	cp_expr_sub(cp, &k3, 0);
	k->u32 = k->u32 ? k2.u32 : k3.u32;
	k->id = k2.id > k3.id ? k2.id : k3.id;
	continue;
      }
      /* fallthrough */
    case 1:
      if (cp_opt(cp, CTOK_OROR)) {
	cp_expr_sub(cp, &k2, 2); k->i32 = k->u32 || k2.u32; k->id = CTID_INT32;
	continue;
      }
      /* fallthrough */
    case 2:
      if (cp_opt(cp, CTOK_ANDAND)) {
	cp_expr_sub(cp, &k2, 3); k->i32 = k->u32 && k2.u32; k->id = CTID_INT32;
	continue;
      }
      /* fallthrough */
    case 3:
      if (cp_opt(cp, '|')) {
	cp_expr_sub(cp, &k2, 4); k->u32 = k->u32 | k2.u32; goto arith_result;
      }
      /* fallthrough */
    case 4:
      if (cp_opt(cp, '^')) {
	cp_expr_sub(cp, &k2, 5); k->u32 = k->u32 ^ k2.u32; goto arith_result;
      }
      /* fallthrough */
    case 5:
      if (cp_opt(cp, '&')) {
	cp_expr_sub(cp, &k2, 6); k->u32 = k->u32 & k2.u32; goto arith_result;
      }
      /* fallthrough */
    case 6:
      if (cp_opt(cp, CTOK_EQ)) {
	cp_expr_sub(cp, &k2, 7); k->i32 = k->u32 == k2.u32; k->id = CTID_INT32;
	continue;
      } else if (cp_opt(cp, CTOK_NE)) {
	cp_expr_sub(cp, &k2, 7); k->i32 = k->u32 != k2.u32; k->id = CTID_INT32;
	continue;
      }
      /* fallthrough */
    case 7:
      if (cp_opt(cp, '<')) {
	cp_expr_sub(cp, &k2, 8);
	if (k->id == CTID_INT32 && k2.id == CTID_INT32)
	  k->i32 = k->i32 < k2.i32;
	else
	  k->i32 = k->u32 < k2.u32;
	k->id = CTID_INT32;
	continue;
      } else if (cp_opt(cp, '>')) {
	cp_expr_sub(cp, &k2, 8);
	if (k->id == CTID_INT32 && k2.id == CTID_INT32)
	  k->i32 = k->i32 > k2.i32;
	else
	  k->i32 = k->u32 > k2.u32;
	k->id = CTID_INT32;
	continue;
      } else if (cp_opt(cp, CTOK_LE)) {
	cp_expr_sub(cp, &k2, 8);
	if (k->id == CTID_INT32 && k2.id == CTID_INT32)
	  k->i32 = k->i32 <= k2.i32;
	else
	  k->i32 = k->u32 <= k2.u32;
	k->id = CTID_INT32;
	continue;
      } else if (cp_opt(cp, CTOK_GE)) {
	cp_expr_sub(cp, &k2, 8);
	if (k->id == CTID_INT32 && k2.id == CTID_INT32)
	  k->i32 = k->i32 >= k2.i32;
	else
	  k->i32 = k->u32 >= k2.u32;
	k->id = CTID_INT32;
	continue;
      }
      /* fallthrough */
    case 8:
      if (cp_opt(cp, CTOK_SHL)) {
	cp_expr_sub(cp, &k2, 9); k->u32 = k->u32 << k2.u32;
	continue;
      } else if (cp_opt(cp, CTOK_SHR)) {
	cp_expr_sub(cp, &k2, 9);
	if (k->id == CTID_INT32)
	  k->i32 = k->i32 >> k2.i32;
	else
	  k->u32 = k->u32 >> k2.u32;
	continue;
      }
      /* fallthrough */
    case 9:
      if (cp_opt(cp, '+')) {
	cp_expr_sub(cp, &k2, 10); k->u32 = k->u32 + k2.u32;
      arith_result:
	if (k2.id > k->id) k->id = k2.id;  /* Trivial promotion to unsigned. */
	continue;
      } else if (cp_opt(cp, '-')) {
	cp_expr_sub(cp, &k2, 10); k->u32 = k->u32 - k2.u32; goto arith_result;
      }
      /* fallthrough */
    case 10:
      if (cp_opt(cp, '*')) {
	cp_expr_unary(cp, &k2); k->u32 = k->u32 * k2.u32; goto arith_result;
      } else if (cp_opt(cp, '/')) {
	cp_expr_unary(cp, &k2);
	if (k2.id > k->id) k->id = k2.id;  /* Trivial promotion to unsigned. */
	if (k2.u32 == 0 ||
	    (k->id == CTID_INT32 && k->u32 == 0x80000000u && k2.i32 == -1))
	  cp_err(cp, LJ_ERR_BADVAL);
	if (k->id == CTID_INT32)
	  k->i32 = k->i32 / k2.i32;
	else
	  k->u32 = k->u32 / k2.u32;
	continue;
      } else if (cp_opt(cp, '%')) {
	cp_expr_unary(cp, &k2);
	if (k2.id > k->id) k->id = k2.id;  /* Trivial promotion to unsigned. */
	if (k2.u32 == 0 ||
	    (k->id == CTID_INT32 && k->u32 == 0x80000000u && k2.i32 == -1))
	  cp_err(cp, LJ_ERR_BADVAL);
	if (k->id == CTID_INT32)
	  k->i32 = k->i32 % k2.i32;
	else
	  k->u32 = k->u32 % k2.u32;
	continue;
      }
    default:
      return;
    }
  }
}

/* Parse and evaluate unary expression. */
static void cp_expr_unary(CPState *cp, CPValue *k)
{
  if (++cp->depth > CPARSE_MAX_DECLDEPTH) cp_err(cp, LJ_ERR_XLEVELS);
  cp_expr_prefix(cp, k);
  cp_expr_postfix(cp, k);
  cp->depth--;
}

/* Parse and evaluate sub-expression. */
static void cp_expr_sub(CPState *cp, CPValue *k, int pri)
{
  cp_expr_unary(cp, k);
  cp_expr_infix(cp, k, pri);
}

/* Parse constant integer expression. */
static void cp_expr_kint(CPState *cp, CPValue *k)
{
  CType *ct;
  cp_expr_sub(cp, k, 0);
  ct = ctype_raw(cp->cts, k->id);
  if (!ctype_isinteger(ct->info)) cp_err(cp, LJ_ERR_BADVAL);
}

/* Parse (non-negative) size expression. */
static CTSize cp_expr_ksize(CPState *cp)
{
  CPValue k;
  cp_expr_kint(cp, &k);
  if (k.u32 >= 0x80000000u) cp_err(cp, LJ_ERR_FFI_INVSIZE);
  return k.u32;
}

/* -- Type declaration stack management ----------------------------------- */

/* Add declaration element behind the insertion position. */
static CPDeclIdx cp_add(CPDecl *decl, CTInfo info, CTSize size)
{
  CPDeclIdx top = decl->top;
  if (top >= CPARSE_MAX_DECLSTACK) cp_err(decl->cp, LJ_ERR_XLEVELS);
  decl->stack[top].info = info;
  decl->stack[top].size = size;
  decl->stack[top].sib = 0;
  setgcrefnull(decl->stack[top].name);
  decl->stack[top].next = decl->stack[decl->pos].next;
  decl->stack[decl->pos].next = (CTypeID1)top;
  decl->top = top+1;
  return top;
}

/* Push declaration element before the insertion position. */
static CPDeclIdx cp_push(CPDecl *decl, CTInfo info, CTSize size)
{
  return (decl->pos = cp_add(decl, info, size));
}

/* Push or merge attributes. */
static void cp_push_attributes(CPDecl *decl)
{
  CType *ct = &decl->stack[decl->pos];
  if (ctype_isfunc(ct->info)) {  /* Ok to modify in-place. */
  } else {
    if ((decl->attr & CTFP_ALIGNED) && !(decl->mode & CPARSE_MODE_FIELD))
      cp_push(decl, CTINFO(CT_ATTRIB, CTATTRIB(CTA_ALIGN)),
	      ctype_align(decl->attr));
  }
}

/* Push unrolled type to declaration stack and merge qualifiers. */
static void cp_push_type(CPDecl *decl, CTypeID id)
{
  CType *ct = ctype_get(decl->cp->cts, id);
  CTInfo info = ct->info;
  CTSize size = ct->size;
  switch (ctype_type(info)) {
  case CT_STRUCT: case CT_ENUM:
    cp_push(decl, CTINFO(CT_TYPEDEF, id), 0);  /* Don't copy unique types. */
    if ((decl->attr & CTF_QUAL)) {  /* Push unmerged qualifiers. */
      cp_push(decl, CTINFO(CT_ATTRIB, CTATTRIB(CTA_QUAL)),
	      (decl->attr & CTF_QUAL));
      decl->attr &= ~CTF_QUAL;
    }
    break;
  case CT_ATTRIB:
    if (ctype_isxattrib(info, CTA_QUAL))
      decl->attr &= ~size;  /* Remove redundant qualifiers. */
    cp_push_type(decl, ctype_cid(info));  /* Unroll. */
    cp_push(decl, info & ~CTMASK_CID, size);  /* Copy type. */
    break;
  case CT_ARRAY:
    if ((ct->info & (CTF_VECTOR|CTF_COMPLEX))) {
      info |= (decl->attr & CTF_QUAL);
      decl->attr &= ~CTF_QUAL;
    }
    cp_push_type(decl, ctype_cid(info));  /* Unroll. */
    cp_push(decl, info & ~CTMASK_CID, size);  /* Copy type. */
    decl->stack[decl->pos].sib = 1;  /* Mark as already checked and sized. */
    /* Note: this is not copied to the ct->sib in the C type table. */
    break;
  case CT_FUNC:
    /* Copy type, link parameters (shared). */
    decl->stack[cp_push(decl, info, size)].sib = ct->sib;
    break;
  default:
    /* Copy type, merge common qualifiers. */
    cp_push(decl, info|(decl->attr & CTF_QUAL), size);
    decl->attr &= ~CTF_QUAL;
    break;
  }
}

/* Consume the declaration element chain and intern the C type. */
static CTypeID cp_decl_intern(CPState *cp, CPDecl *decl)
{
  CTypeID id = 0;
  CPDeclIdx idx = 0;
  CTSize csize = CTSIZE_INVALID;
  CTSize cinfo = 0;
  do {
    CType *ct = &decl->stack[idx];
    CTInfo info = ct->info;
    CTInfo size = ct->size;
    /* The cid is already part of info for copies of pointers/functions. */
    idx = ct->next;
    if (ctype_istypedef(info)) {
      lj_assertCP(id == 0, "typedef not at toplevel");
      id = ctype_cid(info);
      /* Always refetch info/size, since struct/enum may have been completed. */
      cinfo = ctype_get(cp->cts, id)->info;
      csize = ctype_get(cp->cts, id)->size;
      lj_assertCP(ctype_isstruct(cinfo) || ctype_isenum(cinfo),
		  "typedef of bad type");
    } else if (ctype_isfunc(info)) {  /* Intern function. */
      CType *fct;
      CTypeID fid;
      CTypeID sib;
      if (id) {
	CType *refct = ctype_raw(cp->cts, id);
	/* Reject function or refarray return types. */
	if (ctype_isfunc(refct->info) || ctype_isrefarray(refct->info))
	  cp_err(cp, LJ_ERR_FFI_INVTYPE);
      }
      /* No intervening attributes allowed, skip forward. */
      while (idx) {
	CType *ctn = &decl->stack[idx];
	if (!ctype_isattrib(ctn->info)) break;
	idx = ctn->next;  /* Skip attribute. */
      }
      sib = ct->sib;  /* Next line may reallocate the C type table. */
      fid = lj_ctype_new(cp->cts, &fct);
      csize = CTSIZE_INVALID;
      fct->info = cinfo = info + id;
      fct->size = size;
      fct->sib = sib;
      id = fid;
    } else if (ctype_isattrib(info)) {
      if (ctype_isxattrib(info, CTA_QUAL))
	cinfo |= size;
      else if (ctype_isxattrib(info, CTA_ALIGN))
	CTF_INSERT(cinfo, ALIGN, size);
      id = lj_ctype_intern(cp->cts, info+id, size);
      /* Inherit csize/cinfo from original type. */
    } else {
      if (ctype_isnum(info)) {  /* Handle mode/vector-size attributes. */
	lj_assertCP(id == 0, "number not at toplevel");
	if (!(info & CTF_BOOL)) {
	  CTSize msize = ctype_msizeP(decl->attr);
	  CTSize vsize = ctype_vsizeP(decl->attr);
	  if (msize && (!(info & CTF_FP) || (msize == 4 || msize == 8))) {
	    CTSize malign = lj_fls(msize);
	    if (malign > 4) malign = 4;  /* Limit alignment. */
	    CTF_INSERT(info, ALIGN, malign);
	    size = msize;  /* Override size via mode. */
	  }
	  if (vsize) {  /* Vector size set? */
	    CTSize esize = lj_fls(size);
	    if (vsize >= esize) {
	      /* Intern the element type first. */
	      id = lj_ctype_intern(cp->cts, info, size);
	      /* Then create a vector (array) with vsize alignment. */
	      size = (1u << vsize);
	      if (vsize > 4) vsize = 4;  /* Limit alignment. */
	      if (ctype_align(info) > vsize) vsize = ctype_align(info);
	      info = CTINFO(CT_ARRAY, (info & CTF_QUAL) + CTF_VECTOR +
				      CTALIGN(vsize));
	    }
	  }
	}
      } else if (ctype_isptr(info)) {
	/* Reject pointer/ref to ref. */
	if (id && ctype_isref(ctype_raw(cp->cts, id)->info))
	  cp_err(cp, LJ_ERR_FFI_INVTYPE);
	if (ctype_isref(info)) {
	  info &= ~CTF_VOLATILE;  /* Refs are always const, never volatile. */
	  /* No intervening attributes allowed, skip forward. */
	  while (idx) {
	    CType *ctn = &decl->stack[idx];
	    if (!ctype_isattrib(ctn->info)) break;
	    idx = ctn->next;  /* Skip attribute. */
	  }
	}
      } else if (ctype_isarray(info)) {  /* Check for valid array size etc. */
	if (ct->sib == 0) {  /* Only check/size arrays not copied by unroll. */
	  if (ctype_isref(cinfo))  /* Reject arrays of refs. */
	    cp_err(cp, LJ_ERR_FFI_INVTYPE);
	  /* Reject VLS or unknown-sized types. */
	  if (ctype_isvltype(cinfo) || csize == CTSIZE_INVALID)
	    cp_err(cp, LJ_ERR_FFI_INVSIZE);
	  /* a[] and a[?] keep their invalid size. */
	  if (size != CTSIZE_INVALID) {
	    uint64_t xsz = (uint64_t)size * csize;
	    if (xsz >= 0x80000000u) cp_err(cp, LJ_ERR_FFI_INVSIZE);
	    size = (CTSize)xsz;
	  }
	}
	if ((cinfo & CTF_ALIGN) > (info & CTF_ALIGN))  /* Find max. align. */
	  info = (info & ~CTF_ALIGN) | (cinfo & CTF_ALIGN);
	info |= (cinfo & CTF_QUAL);  /* Inherit qual. */
      } else {
	lj_assertCP(ctype_isvoid(info), "bad ctype %08x", info);
      }
      csize = size;
      cinfo = info+id;
      id = lj_ctype_intern(cp->cts, info+id, size);
    }
  } while (idx);
  return id;
}

/* -- C declaration parser ------------------------------------------------ */

/* Reset declaration state to declaration specifier. */
static void cp_decl_reset(CPDecl *decl)
{
  decl->pos = decl->specpos;
  decl->top = decl->specpos+1;
  decl->stack[decl->specpos].next = 0;
  decl->attr = decl->specattr;
  decl->fattr = decl->specfattr;
  decl->name = NULL;
  decl->redir = NULL;
}

/* Parse constant initializer. */
/* NYI: FP constants and strings as initializers. */
static CTypeID cp_decl_constinit(CPState *cp, CType **ctp, CTypeID ctypeid)
{
  CType *ctt = ctype_get(cp->cts, ctypeid);
  CTInfo info;
  CTSize size;
  CPValue k;
  CTypeID constid;
  while (ctype_isattrib(ctt->info)) {  /* Skip attributes. */
    ctypeid = ctype_cid(ctt->info);  /* Update ID, too. */
    ctt = ctype_get(cp->cts, ctypeid);
  }
  info = ctt->info;
  size = ctt->size;
  if (!ctype_isinteger(info) || !(info & CTF_CONST) || size > 4)
    cp_err(cp, LJ_ERR_FFI_INVTYPE);
  cp_check(cp, '=');
  cp_expr_sub(cp, &k, 0);
  constid = lj_ctype_new(cp->cts, ctp);
  (*ctp)->info = CTINFO(CT_CONSTVAL, CTF_CONST|ctypeid);
  k.u32 <<= 8*(4-size);
  if ((info & CTF_UNSIGNED))
    k.u32 >>= 8*(4-size);
  else
    k.u32 = (uint32_t)((int32_t)k.u32 >> 8*(4-size));
  (*ctp)->size = k.u32;
  return constid;
}

/* Parse size in parentheses as part of attribute. */
static CTSize cp_decl_sizeattr(CPState *cp)
{
  CTSize sz;
  uint32_t oldtmask = cp->tmask;
  cp->tmask = CPNS_DEFAULT;  /* Required for expression evaluator. */
  cp_check(cp, '(');
  sz = cp_expr_ksize(cp);
  cp->tmask = oldtmask;
  cp_check(cp, ')');
  return sz;
}

/* Parse alignment attribute. */
static void cp_decl_align(CPState *cp, CPDecl *decl)
{
  CTSize al = 4;  /* Unspecified alignment is 16 bytes. */
  if (cp->tok == '(') {
    al = cp_decl_sizeattr(cp);
    al = al ? lj_fls(al) : 0;
  }
  CTF_INSERT(decl->attr, ALIGN, al);
  decl->attr |= CTFP_ALIGNED;
}

/* Parse GCC asm("name") redirect. */
static void cp_decl_asm(CPState *cp, CPDecl *decl)
{
  UNUSED(decl);
  cp_next(cp);
  cp_check(cp, '(');
  if (cp->tok == CTOK_STRING) {
    GCstr *str = cp->str;
    while (cp_next(cp) == CTOK_STRING) {
      lj_strfmt_pushf(cp->L, "%s%s", strdata(str), strdata(cp->str));
      cp->L->top--;
      str = strV(cp->L->top);
    }
    decl->redir = str;
  }
  cp_check(cp, ')');
}

/* Parse GCC __attribute__((mode(...))). */
static void cp_decl_mode(CPState *cp, CPDecl *decl)
{
  cp_check(cp, '(');
  if (cp->tok == CTOK_IDENT) {
    const char *s = strdata(cp->str);
    CTSize sz = 0, vlen = 0;
    if (s[0] == '_' && s[1] == '_') s += 2;
    if (*s == 'V') {
      s++;
      vlen = *s++ - '0';
      if (*s >= '0' && *s <= '9')
	vlen = vlen*10 + (*s++ - '0');
    }
    switch (*s++) {
    case 'Q': sz = 1; break;
    case 'H': sz = 2; break;
    case 'S': sz = 4; break;
    case 'D': sz = 8; break;
    case 'T': sz = 16; break;
    case 'O': sz = 32; break;
    default: goto bad_size;
    }
    if (*s == 'I' || *s == 'F') {
      CTF_INSERT(decl->attr, MSIZEP, sz);
      if (vlen) CTF_INSERT(decl->attr, VSIZEP, lj_fls(vlen*sz));
    }
  bad_size:
    cp_next(cp);
  }
  cp_check(cp, ')');
}

/* Parse GCC __attribute__((...)). */
static void cp_decl_gccattribute(CPState *cp, CPDecl *decl)
{
  cp_next(cp);
  cp_check(cp, '(');
  cp_check(cp, '(');
  while (cp->tok != ')') {
    if (cp->tok == CTOK_IDENT) {
      GCstr *attrstr = cp->str;
      cp_next(cp);
      switch (lj_cparse_case(attrstr,
		"\007aligned" "\013__aligned__"
		"\006packed" "\012__packed__"
		"\004mode" "\010__mode__"
		"\013vector_size" "\017__vector_size__"
#if LJ_TARGET_X86
		"\007regparm" "\013__regparm__"
		"\005cdecl"  "\011__cdecl__"
		"\010thiscall" "\014__thiscall__"
		"\010fastcall" "\014__fastcall__"
		"\007stdcall" "\013__stdcall__"
		"\012sseregparm" "\016__sseregparm__"
#endif
	      )) {
      case 0: case 1: /* aligned */
	cp_decl_align(cp, decl);
	break;
      case 2: case 3: /* packed */
	decl->attr |= CTFP_PACKED;
	break;
      case 4: case 5: /* mode */
	cp_decl_mode(cp, decl);
	break;
      case 6: case 7: /* vector_size */
	{
	  CTSize vsize = cp_decl_sizeattr(cp);
	  if (vsize) CTF_INSERT(decl->attr, VSIZEP, lj_fls(vsize));
	}
	break;
<<<<<<< HEAD
=======
#if LJ_TARGET_X86
      case 8: case 9: /* regparm */
	CTF_INSERT(decl->fattr, REGPARM, cp_decl_sizeattr(cp));
	decl->fattr |= CTFP_CCONV;
	break;
      case 10: case 11: /* cdecl */
	CTF_INSERT(decl->fattr, CCONV, CTCC_CDECL);
	decl->fattr |= CTFP_CCONV;
	break;
      case 12: case 13: /* thiscall */
	CTF_INSERT(decl->fattr, CCONV, CTCC_THISCALL);
	decl->fattr |= CTFP_CCONV;
	break;
      case 14: case 15: /* fastcall */
	CTF_INSERT(decl->fattr, CCONV, CTCC_FASTCALL);
	decl->fattr |= CTFP_CCONV;
	break;
      case 16: case 17: /* stdcall */
	CTF_INSERT(decl->fattr, CCONV, CTCC_STDCALL);
	decl->fattr |= CTFP_CCONV;
	break;
      case 18: case 19: /* sseregparm */
	decl->fattr |= CTF_SSEREGPARM;
	decl->fattr |= CTFP_CCONV;
	break;
#endif
>>>>>>> 72efc42e
      default:  /* Skip all other attributes. */
	goto skip_attr;
      }
    } else if (cp->tok >= CTOK_FIRSTDECL) {  /* For __attribute((const)) etc. */
      cp_next(cp);
    skip_attr:
      if (cp_opt(cp, '(')) {
	while (cp->tok != ')' && cp->tok != CTOK_EOF) cp_next(cp);
	cp_check(cp, ')');
      }
    } else {
      break;
    }
    if (!cp_opt(cp, ',')) break;
  }
  cp_check(cp, ')');
  cp_check(cp, ')');
}

/* Parse MSVC __declspec(...). */
static void cp_decl_msvcattribute(CPState *cp, CPDecl *decl)
{
  cp_next(cp);
  cp_check(cp, '(');
  while (cp->tok == CTOK_IDENT) {
    GCstr *attrstr = cp->str;
    cp_next(cp);
    if (cp_str_is(attrstr, "align")) {
      cp_decl_align(cp, decl);
    } else {  /* Ignore all other attributes. */
      if (cp_opt(cp, '(')) {
	while (cp->tok != ')' && cp->tok != CTOK_EOF) cp_next(cp);
	cp_check(cp, ')');
      }
    }
  }
  cp_check(cp, ')');
}

/* Parse declaration attributes (and common qualifiers). */
static void cp_decl_attributes(CPState *cp, CPDecl *decl)
{
  for (;;) {
    switch (cp->tok) {
    case CTOK_CONST: decl->attr |= CTF_CONST; break;
    case CTOK_VOLATILE: decl->attr |= CTF_VOLATILE; break;
    case CTOK_RESTRICT: break;  /* Ignore. */
    case CTOK_EXTENSION: break;  /* Ignore. */
    case CTOK_ATTRIBUTE: cp_decl_gccattribute(cp, decl); continue;
    case CTOK_ASM: cp_decl_asm(cp, decl); continue;
    case CTOK_DECLSPEC: cp_decl_msvcattribute(cp, decl); continue;
    case CTOK_CCDECL:
      break;
    case CTOK_PTRSZ:
      CTF_INSERT(decl->attr, MSIZEP, cp->ct->size);
      break;
    default: return;
    }
    cp_next(cp);
  }
}

/* Parse struct/union/enum name. */
static CTypeID cp_struct_name(CPState *cp, CPDecl *sdecl, CTInfo info)
{
  CTypeID sid;
  CType *ct;
  cp->tmask = CPNS_STRUCT;
  cp_next(cp);
  cp_decl_attributes(cp, sdecl);
  cp->tmask = CPNS_DEFAULT;
  if (cp->tok != '{') {
    if (cp->tok != CTOK_IDENT) cp_err_token(cp, CTOK_IDENT);
    if (cp->val.id) {  /* Name of existing struct/union/enum. */
      sid = cp->val.id;
      ct = cp->ct;
      if ((ct->info ^ info) & (CTMASK_NUM|CTF_UNION))  /* Wrong type. */
	cp_errmsg(cp, 0, LJ_ERR_FFI_REDEF, strdata(gco2str(gcref(ct->name))));
    } else {  /* Create named, incomplete struct/union/enum. */
      if ((cp->mode & CPARSE_MODE_NOIMPLICIT))
	cp_errmsg(cp, 0, LJ_ERR_FFI_BADTAG, strdata(cp->str));
      sid = lj_ctype_new(cp->cts, &ct);
      ct->info = info;
      ct->size = CTSIZE_INVALID;
      ctype_setname(ct, cp->str);
      lj_ctype_addname(cp->cts, ct, sid);
    }
    cp_next(cp);
  } else {  /* Create anonymous, incomplete struct/union/enum. */
    sid = lj_ctype_new(cp->cts, &ct);
    ct->info = info;
    ct->size = CTSIZE_INVALID;
  }
  if (cp->tok == '{') {
    if (ct->size != CTSIZE_INVALID || ct->sib)
      cp_errmsg(cp, 0, LJ_ERR_FFI_REDEF, strdata(gco2str(gcref(ct->name))));
    ct->sib = 1;  /* Indicate the type is currently being defined. */
  }
  return sid;
}

/* Determine field alignment. */
static CTSize cp_field_align(CPState *cp, CType *ct, CTInfo info)
{
  CTSize align = ctype_align(info);
  UNUSED(cp); UNUSED(ct);
  return align;
}

/* Layout struct/union fields. */
static void cp_struct_layout(CPState *cp, CTypeID sid, CTInfo sattr)
{
  CTSize bofs = 0, bmaxofs = 0;  /* Bit offset and max. bit offset. */
  CTSize maxalign = ctype_align(sattr);
  CType *sct = ctype_get(cp->cts, sid);
  CTInfo sinfo = sct->info;
  CTypeID fieldid = sct->sib;
  while (fieldid) {
    CType *ct = ctype_get(cp->cts, fieldid);
    CTInfo attr = ct->size;  /* Field declaration attributes (temp.). */

    if (ctype_isfield(ct->info) ||
	(ctype_isxattrib(ct->info, CTA_SUBTYPE) && attr)) {
      CTSize align, amask;  /* Alignment (pow2) and alignment mask (bits). */
      CTSize sz;
      CTInfo info = lj_ctype_info(cp->cts, ctype_cid(ct->info), &sz);
      CTSize bsz, csz = 8*sz;  /* Field size and container size (in bits). */
      sinfo |= (info & (CTF_QUAL|CTF_VLA));  /* Merge pseudo-qualifiers. */

      /* Check for size overflow and determine alignment. */
      if (sz >= 0x20000000u || bofs + csz < bofs || (info & CTF_VLA)) {
	if (!(sz == CTSIZE_INVALID && ctype_isarray(info) &&
	      !(sinfo & CTF_UNION)))
	  cp_err(cp, LJ_ERR_FFI_INVSIZE);
	csz = sz = 0;  /* Treat a[] and a[?] as zero-sized. */
      }
      align = cp_field_align(cp, ct, info);
      if (((attr|sattr) & CTFP_PACKED) ||
	  ((attr & CTFP_ALIGNED) && ctype_align(attr) > align))
	align = ctype_align(attr);
      if (cp->packstack[cp->curpack] < align)
	align = cp->packstack[cp->curpack];
      if (align > maxalign) maxalign = align;
      amask = (8u << align) - 1;

      bsz = ctype_bitcsz(ct->info);  /* Bitfield size (temp.). */
      if (bsz == CTBSZ_FIELD || !ctype_isfield(ct->info)) {
	bsz = csz;  /* Regular fields or subtypes always fill the container. */
	bofs = (bofs + amask) & ~amask;  /* Start new aligned field. */
	ct->size = (bofs >> 3);  /* Store field offset. */
      } else {  /* Bitfield. */
	if (bsz == 0 || (attr & CTFP_ALIGNED) ||
	    (!((attr|sattr) & CTFP_PACKED) && (bofs & amask) + bsz > csz))
	  bofs = (bofs + amask) & ~amask;  /* Start new aligned field. */

	/* Prefer regular field over bitfield. */
	if (bsz == csz && (bofs & amask) == 0) {
	  ct->info = CTINFO(CT_FIELD, ctype_cid(ct->info));
	  ct->size = (bofs >> 3);  /* Store field offset. */
	} else {
	  ct->info = CTINFO(CT_BITFIELD,
	    (info & (CTF_QUAL|CTF_UNSIGNED|CTF_BOOL)) +
	    (csz << (CTSHIFT_BITCSZ-3)) + (bsz << CTSHIFT_BITBSZ));
	  ct->info += ((bofs & (csz-1)) << CTSHIFT_BITPOS);
	  ct->size = ((bofs & ~(csz-1)) >> 3);  /* Store container offset. */
	}
      }

      /* Determine next offset or max. offset. */
      if ((sinfo & CTF_UNION)) {
	if (bsz > bmaxofs) bmaxofs = bsz;
      } else {
	bofs += bsz;
      }
    }  /* All other fields in the chain are already set up. */

    fieldid = ct->sib;
  }

  /* Complete struct/union. */
  sct->info = sinfo + CTALIGN(maxalign);
  bofs = (sinfo & CTF_UNION) ? bmaxofs : bofs;
  maxalign = (8u << maxalign) - 1;
  sct->size = (((bofs + maxalign) & ~maxalign) >> 3);
}

/* Parse struct/union declaration. */
static CTypeID cp_decl_struct(CPState *cp, CPDecl *sdecl, CTInfo sinfo)
{
  CTypeID sid = cp_struct_name(cp, sdecl, sinfo);
  if (cp_opt(cp, '{')) {  /* Struct/union definition. */
    CTypeID lastid = sid;
    int lastdecl = 0;
    while (cp->tok != '}') {
      CPDecl decl;
      CPscl scl = cp_decl_spec(cp, &decl, CDF_STATIC);
      decl.mode = scl ? CPARSE_MODE_DIRECT :
	CPARSE_MODE_DIRECT|CPARSE_MODE_ABSTRACT|CPARSE_MODE_FIELD;

      for (;;) {
	CTypeID ctypeid;

	if (lastdecl) cp_err_token(cp, '}');

	/* Parse field declarator. */
	decl.bits = CTSIZE_INVALID;
	cp_declarator(cp, &decl);
	ctypeid = cp_decl_intern(cp, &decl);

	if ((scl & CDF_STATIC)) {  /* Static constant in struct namespace. */
	  CType *ct;
	  CTypeID fieldid = cp_decl_constinit(cp, &ct, ctypeid);
	  ctype_get(cp->cts, lastid)->sib = fieldid;
	  lastid = fieldid;
	  ctype_setname(ct, decl.name);
	} else {
	  CTSize bsz = CTBSZ_FIELD;  /* Temp. for layout phase. */
	  CType *ct;
	  CTypeID fieldid = lj_ctype_new(cp->cts, &ct);  /* Do this first. */
	  CType *tct = ctype_raw(cp->cts, ctypeid);

	  if (decl.bits == CTSIZE_INVALID) {  /* Regular field. */
	    if (ctype_isarray(tct->info) && tct->size == CTSIZE_INVALID)
	      lastdecl = 1;  /* a[] or a[?] must be the last declared field. */

	    /* Accept transparent struct/union/enum. */
	    if (!decl.name) {
	      if (!((ctype_isstruct(tct->info) && !(tct->info & CTF_VLA)) ||
		    ctype_isenum(tct->info)))
		cp_err_token(cp, CTOK_IDENT);
	      ct->info = CTINFO(CT_ATTRIB, CTATTRIB(CTA_SUBTYPE) + ctypeid);
	      ct->size = ctype_isstruct(tct->info) ?
			 (decl.attr|0x80000000u) : 0;  /* For layout phase. */
	      goto add_field;
	    }
	  } else {  /* Bitfield. */
	    bsz = decl.bits;
	    if (!ctype_isinteger_or_bool(tct->info) ||
		(bsz == 0 && decl.name) || 8*tct->size > CTBSZ_MAX ||
		bsz > ((tct->info & CTF_BOOL) ? 1 : 8*tct->size))
	      cp_errmsg(cp, ':', LJ_ERR_BADVAL);
	  }

	  /* Create temporary field for layout phase. */
	  ct->info = CTINFO(CT_FIELD, ctypeid + (bsz << CTSHIFT_BITCSZ));
	  ct->size = decl.attr;
	  if (decl.name) ctype_setname(ct, decl.name);

	add_field:
	  ctype_get(cp->cts, lastid)->sib = fieldid;
	  lastid = fieldid;
	}
	if (!cp_opt(cp, ',')) break;
	cp_decl_reset(&decl);
      }
      cp_check(cp, ';');
    }
    cp_check(cp, '}');
    ctype_get(cp->cts, lastid)->sib = 0;  /* Drop sib = 1 for empty structs. */
    cp_decl_attributes(cp, sdecl);  /* Layout phase needs postfix attributes. */
    cp_struct_layout(cp, sid, sdecl->attr);
  }
  return sid;
}

/* Parse enum declaration. */
static CTypeID cp_decl_enum(CPState *cp, CPDecl *sdecl)
{
  CTypeID eid = cp_struct_name(cp, sdecl, CTINFO(CT_ENUM, CTID_VOID));
  CTInfo einfo = CTINFO(CT_ENUM, CTALIGN(2) + CTID_UINT32);
  CTSize esize = 4;  /* Only 32 bit enums are supported. */
  if (cp_opt(cp, '{')) {  /* Enum definition. */
    CPValue k;
    CTypeID lastid = eid;
    k.u32 = 0;
    k.id = CTID_INT32;
    do {
      GCstr *name = cp->str;
      if (cp->tok != CTOK_IDENT) cp_err_token(cp, CTOK_IDENT);
      if (cp->val.id) cp_errmsg(cp, 0, LJ_ERR_FFI_REDEF, strdata(name));
      cp_next(cp);
      if (cp_opt(cp, '=')) {
	cp_expr_kint(cp, &k);
	if (k.id == CTID_UINT32) {
	  /* C99 says that enum constants are always (signed) integers.
	  ** But since unsigned constants like 0x80000000 are quite common,
	  ** those are left as uint32_t.
	  */
	  if (k.i32 >= 0) k.id = CTID_INT32;
	} else {
	  /* OTOH it's common practice and even mandated by some ABIs
	  ** that the enum type itself is unsigned, unless there are any
	  ** negative constants.
	  */
	  k.id = CTID_INT32;
	  if (k.i32 < 0) einfo = CTINFO(CT_ENUM, CTALIGN(2) + CTID_INT32);
	}
      }
      /* Add named enum constant. */
      {
	CType *ct;
	CTypeID constid = lj_ctype_new(cp->cts, &ct);
	ctype_get(cp->cts, lastid)->sib = constid;
	lastid = constid;
	ctype_setname(ct, name);
	ct->info = CTINFO(CT_CONSTVAL, CTF_CONST|k.id);
	ct->size = k.u32++;
	if (k.u32 == 0x80000000u) k.id = CTID_UINT32;
	lj_ctype_addname(cp->cts, ct, constid);
      }
      if (!cp_opt(cp, ',')) break;
    } while (cp->tok != '}');  /* Trailing ',' is ok. */
    cp_check(cp, '}');
    /* Complete enum. */
    ctype_get(cp->cts, eid)->info = einfo;
    ctype_get(cp->cts, eid)->size = esize;
  }
  return eid;
}

/* Parse declaration specifiers. */
static CPscl cp_decl_spec(CPState *cp, CPDecl *decl, CPscl scl)
{
  uint32_t cds = 0, sz = 0;
  CTypeID tdef = 0;

  decl->cp = cp;
  decl->mode = cp->mode;
  decl->name = NULL;
  decl->redir = NULL;
  decl->attr = 0;
  decl->fattr = 0;
  decl->pos = decl->top = 0;
  decl->stack[0].next = 0;

  for (;;) {  /* Parse basic types. */
    cp_decl_attributes(cp, decl);
    if (cp->tok >= CTOK_FIRSTDECL && cp->tok <= CTOK_LASTDECLFLAG) {
      uint32_t cbit;
      if (cp->ct->size) {
	if (sz) goto end_decl;
	sz = cp->ct->size;
      }
      cbit = (1u << (cp->tok - CTOK_FIRSTDECL));
      cds = cds | cbit | ((cbit & cds & CDF_LONG) << 1);
      if (cp->tok >= CTOK_FIRSTSCL) {
	if (!(scl & cbit)) cp_errmsg(cp, cp->tok, LJ_ERR_FFI_BADSCL);
      } else if (tdef) {
	goto end_decl;
      }
      cp_next(cp);
      continue;
    }
    if (sz || tdef ||
	(cds & (CDF_SHORT|CDF_LONG|CDF_SIGNED|CDF_UNSIGNED|CDF_COMPLEX)))
      break;
    switch (cp->tok) {
    case CTOK_STRUCT:
      tdef = cp_decl_struct(cp, decl, CTINFO(CT_STRUCT, 0));
      continue;
    case CTOK_UNION:
      tdef = cp_decl_struct(cp, decl, CTINFO(CT_STRUCT, CTF_UNION));
      continue;
    case CTOK_ENUM:
      tdef = cp_decl_enum(cp, decl);
      continue;
    case CTOK_IDENT:
      if (ctype_istypedef(cp->ct->info)) {
	tdef = ctype_cid(cp->ct->info);  /* Get typedef. */
	cp_next(cp);
	continue;
      }
      break;
    case '$':
      tdef = cp->val.id;
      cp_next(cp);
      continue;
    default:
      break;
    }
    break;
  }
end_decl:

  if ((cds & CDF_COMPLEX))  /* Use predefined complex types. */
    tdef = sz == 4 ? CTID_COMPLEX_FLOAT : CTID_COMPLEX_DOUBLE;

  if (tdef) {
    cp_push_type(decl, tdef);
  } else if ((cds & CDF_VOID)) {
    cp_push(decl, CTINFO(CT_VOID, (decl->attr & CTF_QUAL)), CTSIZE_INVALID);
    decl->attr &= ~CTF_QUAL;
  } else {
    /* Determine type info and size. */
    CTInfo info = CTINFO(CT_NUM, (cds & CDF_UNSIGNED) ? CTF_UNSIGNED : 0);
    if ((cds & CDF_BOOL)) {
      if ((cds & ~(CDF_SCL|CDF_BOOL|CDF_INT|CDF_SIGNED|CDF_UNSIGNED)))
	cp_errmsg(cp, 0, LJ_ERR_FFI_INVTYPE);
      info |= CTF_BOOL;
      if (!(cds & CDF_SIGNED)) info |= CTF_UNSIGNED;
      if (!sz) {
	sz = 1;
      }
    } else if ((cds & CDF_FP)) {
      info = CTINFO(CT_NUM, CTF_FP);
      if ((cds & CDF_LONG)) sz = sizeof(long double);
    } else if ((cds & CDF_CHAR)) {
      if ((cds & (CDF_CHAR|CDF_SIGNED|CDF_UNSIGNED)) == CDF_CHAR)
	info |= CTF_UCHAR;  /* Handle platforms where char is unsigned. */
    } else if ((cds & CDF_SHORT)) {
      sz = sizeof(short);
    } else if ((cds & CDF_LONGLONG)) {
      sz = 8;
    } else if ((cds & CDF_LONG)) {
      info |= CTF_LONG;
      sz = sizeof(long);
    } else if (!sz) {
      if (!(cds & (CDF_SIGNED|CDF_UNSIGNED)))
	cp_errmsg(cp, cp->tok, LJ_ERR_FFI_DECLSPEC);
      sz = sizeof(int);
    }
    lj_assertCP(sz != 0, "basic ctype with zero size");
    info += CTALIGN(lj_fls(sz));  /* Use natural alignment. */
    info += (decl->attr & CTF_QUAL);  /* Merge qualifiers. */
    cp_push(decl, info, sz);
    decl->attr &= ~CTF_QUAL;
  }
  decl->specpos = decl->pos;
  decl->specattr = decl->attr;
  decl->specfattr = decl->fattr;
  return (cds & CDF_SCL);  /* Return storage class. */
}

/* Parse array declaration. */
static void cp_decl_array(CPState *cp, CPDecl *decl)
{
  CTInfo info = CTINFO(CT_ARRAY, 0);
  CTSize nelem = CTSIZE_INVALID;  /* Default size for a[] or a[?]. */
  cp_decl_attributes(cp, decl);
  if (cp_opt(cp, '?'))
    info |= CTF_VLA;  /* Create variable-length array a[?]. */
  else if (cp->tok != ']')
    nelem = cp_expr_ksize(cp);
  cp_check(cp, ']');
  cp_add(decl, info, nelem);
}

/* Parse function declaration. */
static void cp_decl_func(CPState *cp, CPDecl *fdecl)
{
  CTSize nargs = 0;
  CTInfo info = CTINFO(CT_FUNC, 0);
  CTypeID lastid = 0, anchor = 0;
  if (cp->tok != ')') {
    do {
      CPDecl decl;
      CTypeID ctypeid, fieldid;
      CType *ct;
      if (cp_opt(cp, '.')) {  /* Vararg function. */
	cp_check(cp, '.');  /* Workaround for the minimalistic lexer. */
	cp_check(cp, '.');
	info |= CTF_VARARG;
	break;
      }
      cp_decl_spec(cp, &decl, CDF_REGISTER);
      decl.mode = CPARSE_MODE_DIRECT|CPARSE_MODE_ABSTRACT;
      cp_declarator(cp, &decl);
      ctypeid = cp_decl_intern(cp, &decl);
      ct = ctype_raw(cp->cts, ctypeid);
      if (ctype_isvoid(ct->info))
	break;
      else if (ctype_isrefarray(ct->info))
	ctypeid = lj_ctype_intern(cp->cts,
	  CTINFO(CT_PTR, CTALIGN_PTR|ctype_cid(ct->info)), CTSIZE_PTR);
      else if (ctype_isfunc(ct->info))
	ctypeid = lj_ctype_intern(cp->cts,
	  CTINFO(CT_PTR, CTALIGN_PTR|ctypeid), CTSIZE_PTR);
      /* Add new parameter. */
      fieldid = lj_ctype_new(cp->cts, &ct);
      if (anchor)
	ctype_get(cp->cts, lastid)->sib = fieldid;
      else
	anchor = fieldid;
      lastid = fieldid;
      if (decl.name) ctype_setname(ct, decl.name);
      ct->info = CTINFO(CT_FIELD, ctypeid);
      ct->size = nargs++;
    } while (cp_opt(cp, ','));
  }
  cp_check(cp, ')');
  if (cp_opt(cp, '{')) {  /* Skip function definition. */
    int level = 1;
    cp->mode |= CPARSE_MODE_SKIP;
    for (;;) {
      if (cp->tok == '{') level++;
      else if (cp->tok == '}' && --level == 0) break;
      else if (cp->tok == CTOK_EOF) cp_err_token(cp, '}');
      cp_next(cp);
    }
    cp->mode &= ~CPARSE_MODE_SKIP;
    cp->tok = ';';  /* Ok for cp_decl_multi(), error in cp_decl_single(). */
  }
  info |= (fdecl->fattr & ~CTMASK_CID);
  fdecl->fattr = 0;
  fdecl->stack[cp_add(fdecl, info, nargs)].sib = anchor;
}

/* Parse declarator. */
static void cp_declarator(CPState *cp, CPDecl *decl)
{
  if (++cp->depth > CPARSE_MAX_DECLDEPTH) cp_err(cp, LJ_ERR_XLEVELS);

  for (;;) {  /* Head of declarator. */
    if (cp_opt(cp, '*')) {  /* Pointer. */
      CTSize sz;
      CTInfo info;
      cp_decl_attributes(cp, decl);
      sz = CTSIZE_PTR;
      info = CTINFO(CT_PTR, CTALIGN_PTR);
      if (ctype_msizeP(decl->attr) == 4) {
	sz = 4;
	info = CTINFO(CT_PTR, CTALIGN(2));
      }
      info += (decl->attr & (CTF_QUAL|CTF_REF));
      decl->attr &= ~(CTF_QUAL|(CTMASK_MSIZEP<<CTSHIFT_MSIZEP));
      cp_push(decl, info, sz);
    } else if (cp_opt(cp, '&') || cp_opt(cp, CTOK_ANDAND)) {  /* Reference. */
      decl->attr &= ~(CTF_QUAL|(CTMASK_MSIZEP<<CTSHIFT_MSIZEP));
      cp_push(decl, CTINFO_REF(0), CTSIZE_PTR);
    } else {
      break;
    }
  }

  if (cp_opt(cp, '(')) {  /* Inner declarator. */
    CPDeclIdx pos;
    cp_decl_attributes(cp, decl);
    /* Resolve ambiguity between inner declarator and 1st function parameter. */
    if ((decl->mode & CPARSE_MODE_ABSTRACT) &&
	(cp->tok == ')' || cp_istypedecl(cp))) goto func_decl;
    pos = decl->pos;
    cp_declarator(cp, decl);
    cp_check(cp, ')');
    decl->pos = pos;
  } else if (cp->tok == CTOK_IDENT) {  /* Direct declarator. */
    if (!(decl->mode & CPARSE_MODE_DIRECT)) cp_err_token(cp, CTOK_EOF);
    decl->name = cp->str;
    decl->nameid = cp->val.id;
    cp_next(cp);
  } else {  /* Abstract declarator. */
    if (!(decl->mode & CPARSE_MODE_ABSTRACT)) cp_err_token(cp, CTOK_IDENT);
  }

  for (;;) {  /* Tail of declarator. */
    if (cp_opt(cp, '[')) {  /* Array. */
      cp_decl_array(cp, decl);
    } else if (cp_opt(cp, '(')) {  /* Function. */
    func_decl:
      cp_decl_func(cp, decl);
    } else {
      break;
    }
  }

  if ((decl->mode & CPARSE_MODE_FIELD) && cp_opt(cp, ':'))  /* Field width. */
    decl->bits = cp_expr_ksize(cp);

  /* Process postfix attributes. */
  cp_decl_attributes(cp, decl);
  cp_push_attributes(decl);

  cp->depth--;
}

/* Parse an abstract type declaration and return it's C type ID. */
static CTypeID cp_decl_abstract(CPState *cp)
{
  CPDecl decl;
  cp_decl_spec(cp, &decl, 0);
  decl.mode = CPARSE_MODE_ABSTRACT;
  cp_declarator(cp, &decl);
  return cp_decl_intern(cp, &decl);
}

/* Handle pragmas. */
static void cp_pragma(CPState *cp, BCLine pragmaline)
{
  cp_next(cp);
  if (cp->tok == CTOK_IDENT && cp_str_is(cp->str, "pack"))  {
    cp_next(cp);
    cp_check(cp, '(');
    if (cp->tok == CTOK_IDENT) {
      if (cp_str_is(cp->str, "push")) {
	if (cp->curpack < CPARSE_MAX_PACKSTACK) {
	  cp->packstack[cp->curpack+1] = cp->packstack[cp->curpack];
	  cp->curpack++;
	}
      } else if (cp_str_is(cp->str, "pop")) {
	if (cp->curpack > 0) cp->curpack--;
      } else {
	cp_errmsg(cp, cp->tok, LJ_ERR_XSYMBOL);
      }
      cp_next(cp);
      if (!cp_opt(cp, ',')) goto end_pack;
    }
    if (cp->tok == CTOK_INTEGER) {
      cp->packstack[cp->curpack] = cp->val.u32 ? lj_fls(cp->val.u32) : 0;
      cp_next(cp);
    } else {
      cp->packstack[cp->curpack] = 255;
    }
  end_pack:
    cp_check(cp, ')');
  } else {  /* Ignore all other pragmas. */
    while (cp->tok != CTOK_EOF && cp->linenumber == pragmaline)
      cp_next(cp);
  }
}

/* Handle line number. */
static void cp_line(CPState *cp, BCLine hashline)
{
  BCLine newline = cp->val.u32;
  /* TODO: Handle file name and include it in error messages. */
  while (cp->tok != CTOK_EOF && cp->linenumber == hashline)
    cp_next(cp);
  cp->linenumber = newline;
}

/* Parse multiple C declarations of types or extern identifiers. */
static void cp_decl_multi(CPState *cp)
{
  int first = 1;
  while (cp->tok != CTOK_EOF) {
    CPDecl decl;
    CPscl scl;
    if (cp_opt(cp, ';')) {  /* Skip empty statements. */
      first = 0;
      continue;
    }
    if (cp->tok == '#') {  /* Workaround, since we have no preprocessor, yet. */
      BCLine hashline = cp->linenumber;
      CPToken tok = cp_next(cp);
      if (tok == CTOK_INTEGER) {
	cp_line(cp, hashline);
	continue;
      } else if (tok == CTOK_IDENT && cp_str_is(cp->str, "line")) {
	if (cp_next(cp) != CTOK_INTEGER) cp_err_token(cp, tok);
	cp_line(cp, hashline);
	continue;
      } else if (tok == CTOK_IDENT && cp_str_is(cp->str, "pragma")) {
	cp_pragma(cp, hashline);
	continue;
      } else {
	cp_errmsg(cp, cp->tok, LJ_ERR_XSYMBOL);
      }
    }
    scl = cp_decl_spec(cp, &decl, CDF_TYPEDEF|CDF_EXTERN|CDF_STATIC);
    if ((cp->tok == ';' || cp->tok == CTOK_EOF) &&
	ctype_istypedef(decl.stack[0].info)) {
      CTInfo info = ctype_rawchild(cp->cts, &decl.stack[0])->info;
      if (ctype_isstruct(info) || ctype_isenum(info))
	goto decl_end;  /* Accept empty declaration of struct/union/enum. */
    }
    for (;;) {
      CTypeID ctypeid;
      cp_declarator(cp, &decl);
      ctypeid = cp_decl_intern(cp, &decl);
      if (decl.name && !decl.nameid) {  /* NYI: redeclarations are ignored. */
	CType *ct;
	CTypeID id;
	if ((scl & CDF_TYPEDEF)) {  /* Create new typedef. */
	  id = lj_ctype_new(cp->cts, &ct);
	  ct->info = CTINFO(CT_TYPEDEF, ctypeid);
	  goto noredir;
	} else if (ctype_isfunc(ctype_get(cp->cts, ctypeid)->info)) {
	  /* Treat both static and extern function declarations as extern. */
	  ct = ctype_get(cp->cts, ctypeid);
	  /* We always get new anonymous functions (typedefs are copied). */
	  lj_assertCP(gcref(ct->name) == NULL, "unexpected named function");
	  id = ctypeid;  /* Just name it. */
	} else if ((scl & CDF_STATIC)) {  /* Accept static constants. */
	  id = cp_decl_constinit(cp, &ct, ctypeid);
	  goto noredir;
	} else {  /* External references have extern or no storage class. */
	  id = lj_ctype_new(cp->cts, &ct);
	  ct->info = CTINFO(CT_EXTERN, ctypeid);
	}
	if (decl.redir) {  /* Add attribute for redirected symbol name. */
	  CType *cta;
	  CTypeID aid = lj_ctype_new(cp->cts, &cta);
	  ct = ctype_get(cp->cts, id);  /* Table may have been reallocated. */
	  cta->info = CTINFO(CT_ATTRIB, CTATTRIB(CTA_REDIR));
	  cta->sib = ct->sib;
	  ct->sib = aid;
	  ctype_setname(cta, decl.redir);
	}
      noredir:
	ctype_setname(ct, decl.name);
	lj_ctype_addname(cp->cts, ct, id);
      }
      if (!cp_opt(cp, ',')) break;
      cp_decl_reset(&decl);
    }
  decl_end:
    if (cp->tok == CTOK_EOF && first) break;  /* May omit ';' for 1 decl. */
    first = 0;
    cp_check(cp, ';');
  }
}

/* Parse a single C type declaration. */
static void cp_decl_single(CPState *cp)
{
  CPDecl decl;
  cp_decl_spec(cp, &decl, 0);
  cp_declarator(cp, &decl);
  cp->val.id = cp_decl_intern(cp, &decl);
  if (cp->tok != CTOK_EOF) cp_err_token(cp, CTOK_EOF);
}

/* ------------------------------------------------------------------------ */

/* Protected callback for C parser. */
static TValue *cpcparser(lua_State *L, lua_CFunction dummy, void *ud)
{
  CPState *cp = (CPState *)ud;
  UNUSED(dummy);
  cframe_errfunc(L->cframe) = -1;  /* Inherit error function. */
  cp_init(cp);
  if ((cp->mode & CPARSE_MODE_MULTI))
    cp_decl_multi(cp);
  else
    cp_decl_single(cp);
  if (cp->param && cp->param != cp->L->top)
    cp_err(cp, LJ_ERR_FFI_NUMPARAM);
  lj_assertCP(cp->depth == 0, "unbalanced cparser declaration depth");
  return NULL;
}

/* C parser. */
int lj_cparse(CPState *cp)
{
  LJ_CTYPE_SAVE(cp->cts);
  int errcode = lj_vm_cpcall(cp->L, NULL, cp, cpcparser);
  if (errcode)
    LJ_CTYPE_RESTORE(cp->cts);
  cp_cleanup(cp);
  return errcode;
}
<|MERGE_RESOLUTION|>--- conflicted
+++ resolved
@@ -1092,14 +1092,6 @@
 		"\006packed" "\012__packed__"
 		"\004mode" "\010__mode__"
 		"\013vector_size" "\017__vector_size__"
-#if LJ_TARGET_X86
-		"\007regparm" "\013__regparm__"
-		"\005cdecl"  "\011__cdecl__"
-		"\010thiscall" "\014__thiscall__"
-		"\010fastcall" "\014__fastcall__"
-		"\007stdcall" "\013__stdcall__"
-		"\012sseregparm" "\016__sseregparm__"
-#endif
 	      )) {
       case 0: case 1: /* aligned */
 	cp_decl_align(cp, decl);
@@ -1116,35 +1108,6 @@
 	  if (vsize) CTF_INSERT(decl->attr, VSIZEP, lj_fls(vsize));
 	}
 	break;
-<<<<<<< HEAD
-=======
-#if LJ_TARGET_X86
-      case 8: case 9: /* regparm */
-	CTF_INSERT(decl->fattr, REGPARM, cp_decl_sizeattr(cp));
-	decl->fattr |= CTFP_CCONV;
-	break;
-      case 10: case 11: /* cdecl */
-	CTF_INSERT(decl->fattr, CCONV, CTCC_CDECL);
-	decl->fattr |= CTFP_CCONV;
-	break;
-      case 12: case 13: /* thiscall */
-	CTF_INSERT(decl->fattr, CCONV, CTCC_THISCALL);
-	decl->fattr |= CTFP_CCONV;
-	break;
-      case 14: case 15: /* fastcall */
-	CTF_INSERT(decl->fattr, CCONV, CTCC_FASTCALL);
-	decl->fattr |= CTFP_CCONV;
-	break;
-      case 16: case 17: /* stdcall */
-	CTF_INSERT(decl->fattr, CCONV, CTCC_STDCALL);
-	decl->fattr |= CTFP_CCONV;
-	break;
-      case 18: case 19: /* sseregparm */
-	decl->fattr |= CTF_SSEREGPARM;
-	decl->fattr |= CTFP_CCONV;
-	break;
-#endif
->>>>>>> 72efc42e
       default:  /* Skip all other attributes. */
 	goto skip_attr;
       }
