/*
** Instruction dispatch handling.
** Copyright (C) 2005-2022 Mike Pall. See Copyright Notice in luajit.h
*/

#ifndef _LJ_DISPATCH_H
#define _LJ_DISPATCH_H

#include "lj_obj.h"
#include "lj_bc.h"
#include "lj_jit.h"
<<<<<<< HEAD
=======
#endif

#if LJ_TARGET_MIPS
/* Need our own global offset table for the dreaded MIPS calling conventions. */

#ifndef _LJ_VM_H
LJ_ASMF int32_t LJ_FASTCALL lj_vm_modi(int32_t a, int32_t b);
#endif

#if LJ_SOFTFP
#ifndef _LJ_IRCALL_H
extern double __adddf3(double a, double b);
extern double __subdf3(double a, double b);
extern double __muldf3(double a, double b);
extern double __divdf3(double a, double b);
#endif
#define SFGOTDEF(_)	_(sqrt) _(__adddf3) _(__subdf3) _(__muldf3) _(__divdf3)
#else
#define SFGOTDEF(_)
#endif
#if LJ_HASJIT
#define JITGOTDEF(_)	_(lj_err_trace) _(lj_trace_exit) _(lj_trace_hot)
#else
#define JITGOTDEF(_)
#endif
#if LJ_HASFFI
#define FFIGOTDEF(_) \
  _(lj_meta_equal_cd) _(lj_ccallback_enter) _(lj_ccallback_leave)
#else
#define FFIGOTDEF(_)
#endif
#define GOTDEF(_) \
  _(floor) _(ceil) _(trunc) _(log) _(log10) _(exp) _(sin) _(cos) _(tan) \
  _(asin) _(acos) _(atan) _(sinh) _(cosh) _(tanh) _(frexp) _(modf) _(atan2) \
  _(pow) _(fmod) _(ldexp) _(lj_vm_modi) \
  _(lj_dispatch_call) _(lj_dispatch_ins) _(lj_dispatch_stitch) \
  _(lj_dispatch_profile) _(lj_err_throw) \
  _(lj_ffh_coroutine_wrap_err) _(lj_func_closeuv) _(lj_func_newL_gc) \
  _(lj_gc_barrieruv) _(lj_gc_step) _(lj_gc_step_fixtop) _(lj_meta_arith) \
  _(lj_meta_call) _(lj_meta_cat) _(lj_meta_comp) _(lj_meta_equal) \
  _(lj_meta_for) _(lj_meta_istype) _(lj_meta_len) _(lj_meta_tget) \
  _(lj_meta_tset) _(lj_state_growstack) _(lj_strfmt_number) \
  _(lj_str_new) _(lj_tab_dup) _(lj_tab_get) _(lj_tab_getinth) _(lj_tab_len) \
  _(lj_tab_new) _(lj_tab_newkey) _(lj_tab_next) _(lj_tab_reasize) \
  _(lj_tab_setinth) _(lj_buf_putstr_reverse) _(lj_buf_putstr_lower) \
  _(lj_buf_putstr_upper) _(lj_buf_tostr) \
  JITGOTDEF(_) FFIGOTDEF(_) SFGOTDEF(_)
>>>>>>> 72efc42e


/* Type of hot counter. Must match the code in the assembler VM. */
/* 16 bits are sufficient. Only 0.0015% overhead with maximum slot penalty. */
typedef uint16_t HotCount;

/* Number of hot counter hash table entries (must be a power of two). */
#define HOTCOUNT_SIZE		64
#define HOTCOUNT_PCMASK		((HOTCOUNT_SIZE-1)*sizeof(HotCount))

/* Hotcount decrements. */
#define HOTCOUNT_LOOP		2
#define HOTCOUNT_CALL		1

/* This solves a circular dependency problem -- bump as needed. Sigh. */
#define GG_NUM_ASMFF	57

#define GG_LEN_DDISP	(BC__MAX + GG_NUM_ASMFF)
#define GG_LEN_SDISP	BC_FUNCF
#define GG_LEN_DISP	(GG_LEN_DDISP + GG_LEN_SDISP)

/* Global state, main thread and extra fields are allocated together. */
typedef struct GG_State {
  lua_State L;				/* Main thread. */
  global_State g;			/* Global state. */
<<<<<<< HEAD
  jit_State J;				/* JIT state. */
  HotCount hotcount[HOTCOUNT_SIZE];	/* Hot counters. */
=======
#if LJ_TARGET_ARM && !LJ_TARGET_NX
  /* Make g reachable via K12 encoded DISPATCH-relative addressing. */
  uint8_t align1[(16-sizeof(global_State))&15];
#endif
#if LJ_TARGET_MIPS
  ASMFunction got[LJ_GOT__MAX];		/* Global offset table. */
#endif
#if LJ_HASJIT
  jit_State J;				/* JIT state. */
  HotCount hotcount[HOTCOUNT_SIZE];	/* Hot counters. */
#if LJ_TARGET_ARM && !LJ_TARGET_NX
  /* Ditto for J. */
  uint8_t align2[(16-sizeof(jit_State)-sizeof(HotCount)*HOTCOUNT_SIZE)&15];
#endif
#endif
>>>>>>> 72efc42e
  ASMFunction dispatch[GG_LEN_DISP];	/* Instruction dispatch tables. */
  BCIns bcff[GG_NUM_ASMFF];		/* Bytecode for ASM fast functions. */
} GG_State;

#define GG_OFS(field)	((int)offsetof(GG_State, field))
#define G2GG(gl)	((GG_State *)((char *)(gl) - GG_OFS(g)))
#define J2GG(j)		((GG_State *)((char *)(j) - GG_OFS(J)))
#define L2GG(L)		(G2GG(G(L)))
#define J2G(J)		(&J2GG(J)->g)
#define G2J(gl)		(&G2GG(gl)->J)
#define L2J(L)		(&L2GG(L)->J)
#define GG_G2J		(GG_OFS(J) - GG_OFS(g))
#define GG_G2DISP	(GG_OFS(dispatch) - GG_OFS(g))
#define GG_DISP2G	(GG_OFS(g) - GG_OFS(dispatch))
#define GG_DISP2J	(GG_OFS(J) - GG_OFS(dispatch))
#define GG_DISP2HOT	(GG_OFS(hotcount) - GG_OFS(dispatch))
#define GG_DISP2STATIC	(GG_LEN_DDISP*(int)sizeof(ASMFunction))

#define hotcount_get(gg, pc) \
  (gg)->hotcount[(u32ptr(pc)>>2) & (HOTCOUNT_SIZE-1)]
#define hotcount_set(gg, pc, val) \
  (hotcount_get((gg), (pc)) = (HotCount)(val))

/* Dispatch table management. */
LJ_FUNC void lj_dispatch_init(GG_State *GG);
LJ_FUNC void lj_dispatch_init_hotcount(global_State *g);
LJ_FUNC void lj_dispatch_update(global_State *g);

/* Instruction dispatch callback for hooks or when recording. */
LJ_FUNCA void lj_dispatch_ins(lua_State *L, const BCIns *pc);
LJ_FUNCA ASMFunction lj_dispatch_call(lua_State *L, const BCIns*pc);
LJ_FUNCA void lj_dispatch_stitch(jit_State *J, const BCIns *pc);

#if !defined(_BUILDVM_H)
/* Save/restore errno and GetLastError() around hooks, exits and recording. */
#include <errno.h>
#define ERRNO_SAVE	int olderr = errno;
#define ERRNO_RESTORE	errno = olderr;
#else
#define ERRNO_SAVE
#define ERRNO_RESTORE
#endif

#endif<|MERGE_RESOLUTION|>--- conflicted
+++ resolved
@@ -9,56 +9,6 @@
 #include "lj_obj.h"
 #include "lj_bc.h"
 #include "lj_jit.h"
-<<<<<<< HEAD
-=======
-#endif
-
-#if LJ_TARGET_MIPS
-/* Need our own global offset table for the dreaded MIPS calling conventions. */
-
-#ifndef _LJ_VM_H
-LJ_ASMF int32_t LJ_FASTCALL lj_vm_modi(int32_t a, int32_t b);
-#endif
-
-#if LJ_SOFTFP
-#ifndef _LJ_IRCALL_H
-extern double __adddf3(double a, double b);
-extern double __subdf3(double a, double b);
-extern double __muldf3(double a, double b);
-extern double __divdf3(double a, double b);
-#endif
-#define SFGOTDEF(_)	_(sqrt) _(__adddf3) _(__subdf3) _(__muldf3) _(__divdf3)
-#else
-#define SFGOTDEF(_)
-#endif
-#if LJ_HASJIT
-#define JITGOTDEF(_)	_(lj_err_trace) _(lj_trace_exit) _(lj_trace_hot)
-#else
-#define JITGOTDEF(_)
-#endif
-#if LJ_HASFFI
-#define FFIGOTDEF(_) \
-  _(lj_meta_equal_cd) _(lj_ccallback_enter) _(lj_ccallback_leave)
-#else
-#define FFIGOTDEF(_)
-#endif
-#define GOTDEF(_) \
-  _(floor) _(ceil) _(trunc) _(log) _(log10) _(exp) _(sin) _(cos) _(tan) \
-  _(asin) _(acos) _(atan) _(sinh) _(cosh) _(tanh) _(frexp) _(modf) _(atan2) \
-  _(pow) _(fmod) _(ldexp) _(lj_vm_modi) \
-  _(lj_dispatch_call) _(lj_dispatch_ins) _(lj_dispatch_stitch) \
-  _(lj_dispatch_profile) _(lj_err_throw) \
-  _(lj_ffh_coroutine_wrap_err) _(lj_func_closeuv) _(lj_func_newL_gc) \
-  _(lj_gc_barrieruv) _(lj_gc_step) _(lj_gc_step_fixtop) _(lj_meta_arith) \
-  _(lj_meta_call) _(lj_meta_cat) _(lj_meta_comp) _(lj_meta_equal) \
-  _(lj_meta_for) _(lj_meta_istype) _(lj_meta_len) _(lj_meta_tget) \
-  _(lj_meta_tset) _(lj_state_growstack) _(lj_strfmt_number) \
-  _(lj_str_new) _(lj_tab_dup) _(lj_tab_get) _(lj_tab_getinth) _(lj_tab_len) \
-  _(lj_tab_new) _(lj_tab_newkey) _(lj_tab_next) _(lj_tab_reasize) \
-  _(lj_tab_setinth) _(lj_buf_putstr_reverse) _(lj_buf_putstr_lower) \
-  _(lj_buf_putstr_upper) _(lj_buf_tostr) \
-  JITGOTDEF(_) FFIGOTDEF(_) SFGOTDEF(_)
->>>>>>> 72efc42e
 
 
 /* Type of hot counter. Must match the code in the assembler VM. */
@@ -84,26 +34,8 @@
 typedef struct GG_State {
   lua_State L;				/* Main thread. */
   global_State g;			/* Global state. */
-<<<<<<< HEAD
   jit_State J;				/* JIT state. */
   HotCount hotcount[HOTCOUNT_SIZE];	/* Hot counters. */
-=======
-#if LJ_TARGET_ARM && !LJ_TARGET_NX
-  /* Make g reachable via K12 encoded DISPATCH-relative addressing. */
-  uint8_t align1[(16-sizeof(global_State))&15];
-#endif
-#if LJ_TARGET_MIPS
-  ASMFunction got[LJ_GOT__MAX];		/* Global offset table. */
-#endif
-#if LJ_HASJIT
-  jit_State J;				/* JIT state. */
-  HotCount hotcount[HOTCOUNT_SIZE];	/* Hot counters. */
-#if LJ_TARGET_ARM && !LJ_TARGET_NX
-  /* Ditto for J. */
-  uint8_t align2[(16-sizeof(jit_State)-sizeof(HotCount)*HOTCOUNT_SIZE)&15];
-#endif
-#endif
->>>>>>> 72efc42e
   ASMFunction dispatch[GG_LEN_DISP];	/* Instruction dispatch tables. */
   BCIns bcff[GG_NUM_ASMFF];		/* Bytecode for ASM fast functions. */
 } GG_State;
