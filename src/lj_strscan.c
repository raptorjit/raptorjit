/*
** String scanning.
** Copyright (C) 2005-2022 Mike Pall. See Copyright Notice in luajit.h
*/

#include <math.h>

#define lj_strscan_c
#define LUA_CORE

#include "lj_obj.h"
#include "lj_char.h"
#include "lj_strscan.h"

/* -- Scanning numbers ---------------------------------------------------- */

/*
** Rationale for the builtin string to number conversion library:
**
** It removes a dependency on libc's strtod(), which is a true portability
** nightmare. Mainly due to the plethora of supported OS and toolchain
** combinations. Sadly, the various implementations
** a) are often buggy, incomplete (no hex floats) and/or imprecise,
** b) sometimes crash or hang on certain inputs,
** c) return non-standard NaNs that need to be filtered out, and
** d) fail if the locale-specific decimal separator is not a dot,
**    which can only be fixed with atrocious workarounds.
**
** Also, most of the strtod() implementations are hopelessly bloated,
** which is not just an I-cache hog, but a problem for static linkage
** on embedded systems, too.
**
** OTOH the builtin conversion function is very compact. Even though it
** does a lot more, like parsing long longs, octal or imaginary numbers
** and returning the result in different formats:
** a) It needs less than 3 KB (!) of machine code (on x64 with -Os),
** b) it doesn't perform any dynamic allocation and,
** c) it needs only around 600 bytes of stack space.
**
** The builtin function is faster than strtod() for typical inputs, e.g.
** "123", "1.5" or "1e6". Arguably, it's slower for very large exponents,
** which are not very common (this could be fixed, if needed).
**
** And most importantly, the builtin function is equally precise on all
** platforms. It correctly converts and rounds any input to a double.
** If this is not the case, please send a bug report -- but PLEASE verify
** that the implementation you're comparing to is not the culprit!
**
** The implementation quickly pre-scans the entire string first and
** handles simple integers on-the-fly. Otherwise, it dispatches to the
** base-specific parser. Hex and octal is straightforward.
**
** Decimal to binary conversion uses a fixed-length circular buffer in
** base 100. Some simple cases are handled directly. For other cases, the
** number in the buffer is up-scaled or down-scaled until the integer part
** is in the proper range. Then the integer part is rounded and converted
** to a double which is finally rescaled to the result. Denormals need
** special treatment to prevent incorrect 'double rounding'.
*/

/* Definitions for circular decimal digit buffer (base 100 = 2 digits/byte). */
#define STRSCAN_DIG	1024
#define STRSCAN_MAXDIG	800		/* 772 + extra are sufficient. */
#define STRSCAN_DDIG	(STRSCAN_DIG/2)
#define STRSCAN_DMASK	(STRSCAN_DDIG-1)
#define STRSCAN_MAXEXP	(1 << 20)

/* Helpers for circular buffer. */
#define DNEXT(a)	(((a)+1) & STRSCAN_DMASK)
#define DPREV(a)	(((a)-1) & STRSCAN_DMASK)
#define DLEN(lo, hi)	((int32_t)(((lo)-(hi)) & STRSCAN_DMASK))

#define casecmp(c, k)	(((c) | 0x20) == k)

/* Final conversion to double. */
static void strscan_double(uint64_t x, TValue *o, int32_t ex2, int32_t neg)
{
  double n;

  /* Avoid double rounding for denormals. */
  if (LJ_UNLIKELY(ex2 <= -1075 && x != 0)) {
    /* NYI: all of this generates way too much code on 32 bit CPUs. */
<<<<<<< HEAD
#if defined(__GNUC__)
=======
#if (defined(__GNUC__) || defined(__clang__)) && LJ_64
>>>>>>> 72efc42e
    int32_t b = (int32_t)(__builtin_clzll(x)^63);
#else
    int32_t b = (x>>32) ? 32+(int32_t)lj_fls((uint32_t)(x>>32)) :
			  (int32_t)lj_fls((uint32_t)x);
#endif
    if ((int32_t)b + ex2 <= -1023 && (int32_t)b + ex2 >= -1075) {
      uint64_t rb = (uint64_t)1 << (-1075-ex2);
      if ((x & rb) && ((x & (rb+rb+rb-1)))) x += rb+rb;
      x = (x & ~(rb+rb-1));
    }
  }

  /* Convert to double using a signed int64_t conversion, then rescale. */
  lj_assertX((int64_t)x >= 0, "bad double conversion");
  n = (double)(int64_t)x;
  if (neg) n = -n;
  if (ex2) n = ldexp(n, ex2);
  o->n = n;
}

/* Parse hexadecimal number. */
static StrScanFmt strscan_hex(const uint8_t *p, TValue *o,
			      StrScanFmt fmt, uint32_t opt,
			      int32_t ex2, int32_t neg, uint32_t dig)
{
  uint64_t x = 0;
  uint32_t i;

  /* Scan hex digits. */
  for (i = dig > 16 ? 16 : dig ; i; i--, p++) {
    uint32_t d = (*p != '.' ? *p : *++p); if (d > '9') d += 9;
    x = (x << 4) + (d & 15);
  }

  /* Summarize rounding-effect of excess digits. */
  for (i = 16; i < dig; i++, p++)
    x |= ((*p != '.' ? *p : *++p) != '0'), ex2 += 4;

  /* Format-specific handling. */
  switch (fmt) {
  case STRSCAN_INT:
    if (!(opt & STRSCAN_OPT_TONUM) && x < 0x80000000u+neg &&
	!(x == 0 && neg)) {
      o->i = neg ? (int32_t)(~x+1u) : (int32_t)x;
      return STRSCAN_INT;  /* Fast path for 32 bit integers. */
    }
    if (!(opt & STRSCAN_OPT_C)) { fmt = STRSCAN_NUM; break; }
    /* fallthrough */
  case STRSCAN_U32:
    if (dig > 8) return STRSCAN_ERROR;
    o->i = neg ? (int32_t)(~x+1u) : (int32_t)x;
    return STRSCAN_U32;
  case STRSCAN_I64:
  case STRSCAN_U64:
    if (dig > 16) return STRSCAN_ERROR;
    o->u64 = neg ? ~x+1u : x;
    return fmt;
  default:
    break;
  }

  /* Reduce range, then convert to double. */
  if ((x & U64x(c0000000,0000000))) { x = (x >> 2) | (x & 3); ex2 += 2; }
  strscan_double(x, o, ex2, neg);
  return fmt;
}

/* Parse octal number. */
static StrScanFmt strscan_oct(const uint8_t *p, TValue *o,
			      StrScanFmt fmt, int32_t neg, uint32_t dig)
{
  uint64_t x = 0;

  /* Scan octal digits. */
  if (dig > 22 || (dig == 22 && *p > '1')) return STRSCAN_ERROR;
  while (dig-- > 0) {
    if (!(*p >= '0' && *p <= '7')) return STRSCAN_ERROR;
    x = (x << 3) + (*p++ & 7);
  }

  /* Format-specific handling. */
  switch (fmt) {
  case STRSCAN_INT:
    if (x >= 0x80000000u+neg) fmt = STRSCAN_U32;
    /* fallthrough */
  case STRSCAN_U32:
    if ((x >> 32)) return STRSCAN_ERROR;
    o->i = neg ? (int32_t)(~(uint32_t)x+1u) : (int32_t)x;
    break;
  default:
  case STRSCAN_I64:
  case STRSCAN_U64:
    o->u64 = neg ? ~x+1u : x;
    break;
  }
  return fmt;
}

/* Parse decimal number. */
static StrScanFmt strscan_dec(const uint8_t *p, TValue *o,
			      StrScanFmt fmt, uint32_t opt,
			      int32_t ex10, int32_t neg, uint32_t dig)
{
  uint8_t xi[STRSCAN_DDIG], *xip = xi;

  if (dig) {
    uint32_t i = dig;
    if (i > STRSCAN_MAXDIG) {
      ex10 += (int32_t)(i - STRSCAN_MAXDIG);
      i = STRSCAN_MAXDIG;
    }
    /* Scan unaligned leading digit. */
    if (((ex10^i) & 1))
      *xip++ = ((*p != '.' ? *p : *++p) & 15), i--, p++;
    /* Scan aligned double-digits. */
    for ( ; i > 1; i -= 2) {
      uint32_t d = 10 * ((*p != '.' ? *p : *++p) & 15); p++;
      *xip++ = d + ((*p != '.' ? *p : *++p) & 15); p++;
    }
    /* Scan and realign trailing digit. */
    if (i) *xip++ = 10 * ((*p != '.' ? *p : *++p) & 15), ex10--, dig++, p++;

    /* Summarize rounding-effect of excess digits. */
    if (dig > STRSCAN_MAXDIG) {
      do {
	if ((*p != '.' ? *p : *++p) != '0') { xip[-1] |= 1; break; }
	p++;
      } while (--dig > STRSCAN_MAXDIG);
      dig = STRSCAN_MAXDIG;
    } else {  /* Simplify exponent. */
      while (ex10 > 0 && dig <= 18) *xip++ = 0, ex10 -= 2, dig += 2;
    }
  } else {  /* Only got zeros. */
    ex10 = 0;
    xi[0] = 0;
  }

  /* Fast path for numbers in integer format (but handles e.g. 1e6, too). */
  if (dig <= 20 && ex10 == 0) {
    uint8_t *xis;
    uint64_t x = xi[0];
    double n;
    for (xis = xi+1; xis < xip; xis++) x = x * 100 + *xis;
    if (!(dig == 20 && (xi[0] > 18 || (int64_t)x >= 0))) {  /* No overflow? */
      /* Format-specific handling. */
      switch (fmt) {
      case STRSCAN_INT:
	if (!(opt & STRSCAN_OPT_TONUM) && x < 0x80000000u+neg) {
	  o->i = neg ? (int32_t)(~x+1u) : (int32_t)x;
	  return STRSCAN_INT;  /* Fast path for 32 bit integers. */
	}
	if (!(opt & STRSCAN_OPT_C)) { fmt = STRSCAN_NUM; goto plainnumber; }
	/* fallthrough */
      case STRSCAN_U32:
	if ((x >> 32) != 0) return STRSCAN_ERROR;
	o->i = neg ? (int32_t)(~x+1u) : (int32_t)x;
	return STRSCAN_U32;
      case STRSCAN_I64:
      case STRSCAN_U64:
	o->u64 = neg ? ~x+1u : x;
	return fmt;
      default:
      plainnumber:  /* Fast path for plain numbers < 2^63. */
	if ((int64_t)x < 0) break;
	n = (double)(int64_t)x;
	if (neg) n = -n;
	o->n = n;
	return fmt;
      }
    }
  }

  /* Slow non-integer path. */
  if (fmt == STRSCAN_INT) {
    if ((opt & STRSCAN_OPT_C)) return STRSCAN_ERROR;
    fmt = STRSCAN_NUM;
  } else if (fmt > STRSCAN_INT) {
    return STRSCAN_ERROR;
  }
  {
    uint32_t hi = 0, lo = (uint32_t)(xip-xi);
    int32_t ex2 = 0, idig = (int32_t)lo + (ex10 >> 1);

    lj_assertX(lo > 0 && (ex10 & 1) == 0, "bad lo %d ex10 %d", lo, ex10);

    /* Handle simple overflow/underflow. */
    if (idig > 310/2) { if (neg) setminfV(o); else setpinfV(o); return fmt; }
    else if (idig < -326/2) { o->n = neg ? -0.0 : 0.0; return fmt; }

    /* Scale up until we have at least 17 or 18 integer part digits. */
    while (idig < 9 && idig < DLEN(lo, hi)) {
      uint32_t i, cy = 0;
      ex2 -= 6;
      for (i = DPREV(lo); ; i = DPREV(i)) {
	uint32_t d = (xi[i] << 6) + cy;
	cy = (((d >> 2) * 5243) >> 17); d = d - cy * 100;  /* Div/mod 100. */
	xi[i] = (uint8_t)d;
	if (i == hi) break;
	if (d == 0 && i == DPREV(lo)) lo = i;
      }
      if (cy) {
	hi = DPREV(hi);
	if (xi[DPREV(lo)] == 0) lo = DPREV(lo);
	else if (hi == lo) { lo = DPREV(lo); xi[DPREV(lo)] |= xi[lo]; }
	xi[hi] = (uint8_t)cy; idig++;
      }
    }

    /* Scale down until no more than 17 or 18 integer part digits remain. */
    while (idig > 9) {
      uint32_t i = hi, cy = 0;
      ex2 += 6;
      do {
	cy += xi[i];
	xi[i] = (cy >> 6);
	cy = 100 * (cy & 0x3f);
	if (xi[i] == 0 && i == hi) hi = DNEXT(hi), idig--;
	i = DNEXT(i);
      } while (i != lo);
      while (cy) {
	if (hi == lo) { xi[DPREV(lo)] |= 1; break; }
	xi[lo] = (cy >> 6); lo = DNEXT(lo);
	cy = 100 * (cy & 0x3f);
      }
    }

    /* Collect integer part digits and convert to rescaled double. */
    {
      uint64_t x = xi[hi];
      uint32_t i;
      for (i = DNEXT(hi); --idig > 0 && i != lo; i = DNEXT(i))
	x = x * 100 + xi[i];
      if (i == lo) {
	while (--idig >= 0) x = x * 100;
      } else {  /* Gather round bit from remaining digits. */
	x <<= 1; ex2--;
	do {
	  if (xi[i]) { x |= 1; break; }
	  i = DNEXT(i);
	} while (i != lo);
      }
      strscan_double(x, o, ex2, neg);
    }
  }
  return fmt;
}

/* Parse binary number. */
static StrScanFmt strscan_bin(const uint8_t *p, TValue *o,
			      StrScanFmt fmt, uint32_t opt,
			      int32_t ex2, int32_t neg, uint32_t dig)
{
  uint64_t x = 0;
  uint32_t i;

  if (ex2 || dig > 64) return STRSCAN_ERROR;

  /* Scan binary digits. */
  for (i = dig; i; i--, p++) {
    if ((*p & ~1) != '0') return STRSCAN_ERROR;
    x = (x << 1) | (*p & 1);
  }

  /* Format-specific handling. */
  switch (fmt) {
  case STRSCAN_INT:
    if (!(opt & STRSCAN_OPT_TONUM) && x < 0x80000000u+neg) {
      o->i = neg ? (int32_t)(~x+1u) : (int32_t)x;
      return STRSCAN_INT;  /* Fast path for 32 bit integers. */
    }
    if (!(opt & STRSCAN_OPT_C)) { fmt = STRSCAN_NUM; break; }
    /* fallthrough */
  case STRSCAN_U32:
    if (dig > 32) return STRSCAN_ERROR;
    o->i = neg ? (int32_t)(~x+1u) : (int32_t)x;
    return STRSCAN_U32;
  case STRSCAN_I64:
  case STRSCAN_U64:
    o->u64 = neg ? ~x+1u : x;
    return fmt;
  default:
    break;
  }

  /* Reduce range, then convert to double. */
  if ((x & U64x(c0000000,0000000))) { x = (x >> 2) | (x & 3); ex2 += 2; }
  strscan_double(x, o, ex2, neg);
  return fmt;
}

/* Scan string containing a number. Returns format. Returns value in o. */
StrScanFmt lj_strscan_scan(const uint8_t *p, MSize len, TValue *o,
			   uint32_t opt)
{
  int32_t neg = 0;
  const uint8_t *pe = p + len;

  /* Remove leading space, parse sign and non-numbers. */
  if (LJ_UNLIKELY(!lj_char_isdigit(*p))) {
    while (lj_char_isspace(*p)) p++;
    if (*p == '+' || *p == '-') neg = (*p++ == '-');
    if (LJ_UNLIKELY(*p >= 'A')) {  /* Parse "inf", "infinity" or "nan". */
      TValue tmp;
      setnanV(&tmp);
      if (casecmp(p[0],'i') && casecmp(p[1],'n') && casecmp(p[2],'f')) {
	if (neg) setminfV(&tmp); else setpinfV(&tmp);
	p += 3;
	if (casecmp(p[0],'i') && casecmp(p[1],'n') && casecmp(p[2],'i') &&
	    casecmp(p[3],'t') && casecmp(p[4],'y')) p += 5;
      } else if (casecmp(p[0],'n') && casecmp(p[1],'a') && casecmp(p[2],'n')) {
	p += 3;
      }
      while (lj_char_isspace(*p)) p++;
      if (*p || p < pe) return STRSCAN_ERROR;
      o->u64 = tmp.u64;
      return STRSCAN_NUM;
    }
  }

  /* Parse regular number. */
  {
    StrScanFmt fmt = STRSCAN_INT;
    int cmask = LJ_CHAR_DIGIT;
    int base = (opt & STRSCAN_OPT_C) && *p == '0' ? 0 : 10;
    const uint8_t *sp, *dp = NULL;
    uint32_t dig = 0, hasdig = 0, x = 0;
    int32_t ex = 0;

    /* Determine base and skip leading zeros. */
    if (LJ_UNLIKELY(*p <= '0')) {
      if (*p == '0') {
	if (casecmp(p[1], 'x'))
	  base = 16, cmask = LJ_CHAR_XDIGIT, p += 2;
	else if (casecmp(p[1], 'b'))
	  base = 2, cmask = LJ_CHAR_DIGIT, p += 2;
      }
      for ( ; ; p++) {
	if (*p == '0') {
	  hasdig = 1;
	} else if (*p == '.') {
	  if (dp) return STRSCAN_ERROR;
	  dp = p;
	} else {
	  break;
	}
      }
    }

    /* Preliminary digit and decimal point scan. */
    for (sp = p; ; p++) {
      if (LJ_LIKELY(lj_char_isa(*p, cmask))) {
	x = x * 10 + (*p & 15);  /* For fast path below. */
	dig++;
      } else if (*p == '.') {
	if (dp) return STRSCAN_ERROR;
	dp = p;
      } else {
	break;
      }
    }
    if (!(hasdig | dig)) return STRSCAN_ERROR;

    /* Handle decimal point. */
    if (dp) {
      if (base == 2) return STRSCAN_ERROR;
      fmt = STRSCAN_NUM;
      if (dig) {
	ex = (int32_t)(dp-(p-1)); dp = p-1;
	while (ex < 0 && *dp-- == '0') ex++, dig--;  /* Skip trailing zeros. */
	if (ex <= -STRSCAN_MAXEXP) return STRSCAN_ERROR;
	if (base == 16) ex *= 4;
      }
    }

    /* Parse exponent. */
    if (base >= 10 && casecmp(*p, (uint32_t)(base == 16 ? 'p' : 'e'))) {
      uint32_t xx;
      int negx = 0;
      fmt = STRSCAN_NUM; p++;
      if (*p == '+' || *p == '-') negx = (*p++ == '-');
      if (!lj_char_isdigit(*p)) return STRSCAN_ERROR;
      xx = (*p++ & 15);
      while (lj_char_isdigit(*p)) {
	xx = xx * 10 + (*p & 15);
	if (xx >= STRSCAN_MAXEXP) return STRSCAN_ERROR;
	p++;
      }
      ex += negx ? (int32_t)(~xx+1u) : (int32_t)xx;
    }

    /* Parse suffix. */
    if (*p) {
      /* I (IMAG), U (U32), LL (I64), ULL/LLU (U64), L (long), UL/LU (ulong). */
      /* NYI: f (float). Not needed until cp_number() handles non-integers. */
      if (casecmp(*p, 'i')) {
	if (!(opt & STRSCAN_OPT_IMAG)) return STRSCAN_ERROR;
	p++; fmt = STRSCAN_IMAG;
      } else if (fmt == STRSCAN_INT) {
	if (casecmp(*p, 'u')) p++, fmt = STRSCAN_U32;
	if (casecmp(*p, 'l')) {
	  p++;
	  if (casecmp(*p, 'l')) p++, fmt += STRSCAN_I64 - STRSCAN_INT;
	  else if (!(opt & STRSCAN_OPT_C)) return STRSCAN_ERROR;
	  else if (sizeof(long) == 8) fmt += STRSCAN_I64 - STRSCAN_INT;
	}
	if (casecmp(*p, 'u') && (fmt == STRSCAN_INT || fmt == STRSCAN_I64))
	  p++, fmt += STRSCAN_U32 - STRSCAN_INT;
	if ((fmt == STRSCAN_U32 && !(opt & STRSCAN_OPT_C)) ||
	    (fmt >= STRSCAN_I64 && !(opt & STRSCAN_OPT_LL)))
	  return STRSCAN_ERROR;
      }
      while (lj_char_isspace(*p)) p++;
      if (*p) return STRSCAN_ERROR;
    }
    if (p < pe) return STRSCAN_ERROR;

    /* Fast path for decimal 32 bit integers. */
    if (fmt == STRSCAN_INT && base == 10 &&
	(dig < 10 || (dig == 10 && *sp <= '2' && x < 0x80000000u+neg))) {
      if ((opt & STRSCAN_OPT_TONUM)) {
	o->n = neg ? -(double)x : (double)x;
	return STRSCAN_NUM;
      } else if (x == 0 && neg) {
	o->n = -0.0;
	return STRSCAN_NUM;
      } else {
	o->i = neg ? (int32_t)(~x+1u) : (int32_t)x;
	return STRSCAN_INT;
      }
    }

    /* Dispatch to base-specific parser. */
    if (base == 0 && !(fmt == STRSCAN_NUM || fmt == STRSCAN_IMAG))
      return strscan_oct(sp, o, fmt, neg, dig);
    if (base == 16)
      fmt = strscan_hex(sp, o, fmt, opt, ex, neg, dig);
    else if (base == 2)
      fmt = strscan_bin(sp, o, fmt, opt, ex, neg, dig);
    else
      fmt = strscan_dec(sp, o, fmt, opt, ex, neg, dig);

    /* Try to convert number to integer, if requested. */
    if (fmt == STRSCAN_NUM && (opt & STRSCAN_OPT_TOINT) && !tvismzero(o)) {
      double n = o->n;
      int32_t i = lj_num2int(n);
      if (n == (lua_Number)i) { o->i = i; return STRSCAN_INT; }
    }
    return fmt;
  }
}

int lj_strscan_num(GCstr *str, TValue *o)
{
  StrScanFmt fmt = lj_strscan_scan((const uint8_t *)strdata(str), str->len, o,
				   STRSCAN_OPT_TONUM);
  lj_assertX(fmt == STRSCAN_ERROR || fmt == STRSCAN_NUM, "bad scan format");
  return (fmt != STRSCAN_ERROR);
}

<<<<<<< HEAD
=======
#if LJ_DUALNUM
int LJ_FASTCALL lj_strscan_number(GCstr *str, TValue *o)
{
  StrScanFmt fmt = lj_strscan_scan((const uint8_t *)strdata(str), str->len, o,
				   STRSCAN_OPT_TOINT);
  lj_assertX(fmt == STRSCAN_ERROR || fmt == STRSCAN_NUM || fmt == STRSCAN_INT,
	     "bad scan format");
  if (fmt == STRSCAN_INT) setitype(o, LJ_TISNUM);
  return (fmt != STRSCAN_ERROR);
}
#endif
>>>>>>> 72efc42e

#undef DNEXT
#undef DPREV
#undef DLEN
<|MERGE_RESOLUTION|>--- conflicted
+++ resolved
@@ -80,11 +80,7 @@
   /* Avoid double rounding for denormals. */
   if (LJ_UNLIKELY(ex2 <= -1075 && x != 0)) {
     /* NYI: all of this generates way too much code on 32 bit CPUs. */
-<<<<<<< HEAD
-#if defined(__GNUC__)
-=======
-#if (defined(__GNUC__) || defined(__clang__)) && LJ_64
->>>>>>> 72efc42e
+#if (defined(__GNUC__) || defined(__clang__))
     int32_t b = (int32_t)(__builtin_clzll(x)^63);
 #else
     int32_t b = (x>>32) ? 32+(int32_t)lj_fls((uint32_t)(x>>32)) :
@@ -352,18 +348,18 @@
   switch (fmt) {
   case STRSCAN_INT:
     if (!(opt & STRSCAN_OPT_TONUM) && x < 0x80000000u+neg) {
-      o->i = neg ? (int32_t)(~x+1u) : (int32_t)x;
+      o->i = neg ? -(int32_t)x : (int32_t)x;
       return STRSCAN_INT;  /* Fast path for 32 bit integers. */
     }
     if (!(opt & STRSCAN_OPT_C)) { fmt = STRSCAN_NUM; break; }
     /* fallthrough */
   case STRSCAN_U32:
     if (dig > 32) return STRSCAN_ERROR;
-    o->i = neg ? (int32_t)(~x+1u) : (int32_t)x;
+    o->i = neg ? -(int32_t)x : (int32_t)x;
     return STRSCAN_U32;
   case STRSCAN_I64:
   case STRSCAN_U64:
-    o->u64 = neg ? ~x+1u : x;
+    o->u64 = neg ? (uint64_t)-(int64_t)x : x;
     return fmt;
   default:
     break;
@@ -544,20 +540,6 @@
   return (fmt != STRSCAN_ERROR);
 }
 
-<<<<<<< HEAD
-=======
-#if LJ_DUALNUM
-int LJ_FASTCALL lj_strscan_number(GCstr *str, TValue *o)
-{
-  StrScanFmt fmt = lj_strscan_scan((const uint8_t *)strdata(str), str->len, o,
-				   STRSCAN_OPT_TOINT);
-  lj_assertX(fmt == STRSCAN_ERROR || fmt == STRSCAN_NUM || fmt == STRSCAN_INT,
-	     "bad scan format");
-  if (fmt == STRSCAN_INT) setitype(o, LJ_TISNUM);
-  return (fmt != STRSCAN_ERROR);
-}
-#endif
->>>>>>> 72efc42e
 
 #undef DNEXT
 #undef DPREV
