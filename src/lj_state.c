--- conflicted
+++ resolved
@@ -168,8 +168,7 @@
   lj_assertG(g->str.num == 0, "leaked %d strings", g->str.num);
   lj_trace_freestate(g);
   lj_ctype_freestate(g);
-<<<<<<< HEAD
-  lj_mem_freevec(g, g->strhash, g->strmask+1, GCRef);
+  lj_str_freetab(g);
   lj_buf_free(g, &g->tmpbuf);
   lj_mem_freevec(g, tvref(L->stack), L->stacksize, TValue);
   lj_mem_free(g, J->bclog, sizeof(BCRecLog)*J->maxbclog);
@@ -177,63 +176,28 @@
   lj_mem_free(g, J->snapbuf, sizeof(SnapShot)*65536);
   lj_mem_free(g, J->irbuf, 65536*sizeof(IRIns));
   lj_mem_free(g, J->trace, TRACE_MAX * sizeof(GCRef *));
-  lua_assert(g->gc.total == sizeof(GG_State));
+  if (mref(g->gc.lightudseg, uint32_t)) {
+    MSize segnum = g->gc.lightudnum ? (2 << lj_fls(g->gc.lightudnum)) : 2;
+    lj_mem_freevec(g, mref(g->gc.lightudseg, uint32_t), segnum, uint32_t);
+  }
+  lj_assertG(g->gc.total == sizeof(GG_State),
+	     "memory leak of %lld bytes",
+	     (long long)(g->gc.total - sizeof(GG_State)));
   g->allocf(g->allocd, G2GG(g), sizeof(GG_State), 0);
 }
 
 LUA_API lua_State *lua_newstate(lua_Alloc f, void *ud)
 {
+  PRNGState prng;
+  if (!lj_prng_seed_secure(&prng)) {
+    lj_assertX(0, "secure PRNG seeding failed");
+    /* Can only return NULL here, so this errors with "not enough memory". */
+    return NULL;
+  }
   GG_State *GG = (GG_State *)f(ud, NULL, 0, sizeof(GG_State));
   lua_State *L = &GG->L;
   global_State *g = &GG->g;
   jit_State *J = &GG->J;
-=======
-#endif
-  lj_str_freetab(g);
-  lj_buf_free(g, &g->tmpbuf);
-  lj_mem_freevec(g, tvref(L->stack), L->stacksize, TValue);
-#if LJ_64
-  if (mref(g->gc.lightudseg, uint32_t)) {
-    MSize segnum = g->gc.lightudnum ? (2 << lj_fls(g->gc.lightudnum)) : 2;
-    lj_mem_freevec(g, mref(g->gc.lightudseg, uint32_t), segnum, uint32_t);
-  }
-#endif
-  lj_assertG(g->gc.total == sizeof(GG_State),
-	     "memory leak of %lld bytes",
-	     (long long)(g->gc.total - sizeof(GG_State)));
-#ifndef LUAJIT_USE_SYSMALLOC
-  if (g->allocf == lj_alloc_f)
-    lj_alloc_destroy(g->allocd);
-  else
-#endif
-    g->allocf(g->allocd, G2GG(g), sizeof(GG_State), 0);
-}
-
-#if LJ_64 && !LJ_GC64 && !(defined(LUAJIT_USE_VALGRIND) && defined(LUAJIT_USE_SYSMALLOC))
-lua_State *lj_state_newstate(lua_Alloc allocf, void *allocd)
-#else
-LUA_API lua_State *lua_newstate(lua_Alloc allocf, void *allocd)
-#endif
-{
-  PRNGState prng;
-  GG_State *GG;
-  lua_State *L;
-  global_State *g;
-  /* We need the PRNG for the memory allocator, so initialize this first. */
-  if (!lj_prng_seed_secure(&prng)) {
-    lj_assertX(0, "secure PRNG seeding failed");
-    /* Can only return NULL here, so this errors with "not enough memory". */
-    return NULL;
-  }
-#ifndef LUAJIT_USE_SYSMALLOC
-  if (allocf == LJ_ALLOCF_INTERNAL) {
-    allocd = lj_alloc_create(&prng);
-    if (!allocd) return NULL;
-    allocf = lj_alloc_f;
-  }
-#endif
-  GG = (GG_State *)allocf(allocd, NULL, 0, sizeof(GG_State));
->>>>>>> 72efc42e
   if (GG == NULL || !checkptrGC(GG)) return NULL;
   memset(GG, 0, sizeof(GG_State));
   L = &GG->L;
@@ -245,14 +209,9 @@
   g->gc.currentwhite = LJ_GC_WHITE0 | LJ_GC_FIXED;
   g->strempty.marked = LJ_GC_WHITE0;
   g->strempty.gct = ~LJ_TSTR;
-  g->allocf = allocf;
-  g->allocd = allocd;
+  g->allocf = f;
+  g->allocd = ud;
   g->prng = prng;
-#ifndef LUAJIT_USE_SYSMALLOC
-  if (allocf == lj_alloc_f) {
-    lj_alloc_setprng(allocd, &g->prng);
-  }
-#endif
   setgcref(g->mainthref, obj2gco(L));
   setgcref(g->uvhead.prev, obj2gco(&g->uvhead));
   setgcref(g->uvhead.next, obj2gco(&g->uvhead));
