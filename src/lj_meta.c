/*
** Metamethod handling.
** Copyright (C) 2005-2022 Mike Pall. See Copyright Notice in luajit.h
**
** Portions taken verbatim or adapted from the Lua interpreter.
** Copyright (C) 1994-2008 Lua.org, PUC-Rio. See Copyright Notice in lua.h
*/

#define lj_meta_c
#define LUA_CORE

#include "lj_obj.h"
#include "lj_gc.h"
#include "lj_err.h"
#include "lj_buf.h"
#include "lj_str.h"
#include "lj_tab.h"
#include "lj_meta.h"
#include "lj_frame.h"
#include "lj_bc.h"
#include "lj_vm.h"
#include "lj_strscan.h"
#include "lj_strfmt.h"
#include "lj_lib.h"

/* -- Metamethod handling ------------------------------------------------- */

/* String interning of metamethod names for fast indexing. */
void lj_meta_init(lua_State *L)
{
#define MMNAME(name)	"__" #name
  const char *metanames = MMDEF(MMNAME);
#undef MMNAME
  global_State *g = G(L);
  const char *p, *q;
  uint32_t mm;
  for (mm = 0, p = metanames; *p; mm++, p = q) {
    GCstr *s;
    for (q = p+2; *q && *q != '_'; q++) ;
    s = lj_str_new(L, p, (size_t)(q-p));
    /* NOBARRIER: g->gcroot[] is a GC root. */
    setgcref(g->gcroot[GCROOT_MMNAME+mm], obj2gco(s));
  }
}

/* Negative caching of a few fast metamethods. See the lj_meta_fast() macro. */
cTValue *lj_meta_cache(GCtab *mt, MMS mm, GCstr *name)
{
  cTValue *mo = lj_tab_getstr(mt, name);
  lj_assertX(mm <= MM_FAST, "bad metamethod %d", mm);
  if (!mo || tvisnil(mo)) {  /* No metamethod? */
    mt->nomm |= (uint8_t)(1u<<mm);  /* Set negative cache flag. */
    return NULL;
  }
  return mo;
}

/* Lookup metamethod for object. */
cTValue *lj_meta_lookup(lua_State *L, cTValue *o, MMS mm)
{
  GCtab *mt;
  if (tvistab(o))
    mt = tabref(tabV(o)->metatable);
  else if (tvisudata(o))
    mt = tabref(udataV(o)->metatable);
  else
    mt = tabref(basemt_obj(G(L), o));
  if (mt) {
    cTValue *mo = lj_tab_getstr(mt, mmname_str(G(L), mm));
    if (mo)
      return mo;
  }
  return niltv(L);
}

/* Tailcall from C function. */
int lj_meta_tailcall(lua_State *L, cTValue *tv)
{
  TValue *base = L->base;
  TValue *top = L->top;
  const BCIns *pc = frame_pc(base-1);  /* Preserve old PC from frame. */
  copyTV(L, base-1-LJ_FR2, tv);  /* Replace frame with new object. */
  if (LJ_FR2)
    (top++)->u64 = LJ_CONT_TAILCALL;
  else
    top->u32.lo = LJ_CONT_TAILCALL;
  setframe_pc(top++, pc);
  setframe_gc(top, obj2gco(L), LJ_TTHREAD);  /* Dummy frame object. */
  if (LJ_FR2) top++;
  setframe_ftsz(top, ((char *)(top+1) - (char *)base) + FRAME_CONT);
  L->base = L->top = top+1;
  /*
  ** before:   [old_mo|PC]    [... ...]
  **                         ^base     ^top
  ** after:    [new_mo|itype] [... ...] [NULL|PC] [dummy|delta]
  **                                                           ^base/top
  ** tailcall: [new_mo|PC]    [... ...]
  **                         ^base     ^top
  */
  return 0;
}

/* Setup call to metamethod to be run by Assembler VM. */
static TValue *mmcall(lua_State *L, ASMFunction cont, cTValue *mo,
		    cTValue *a, cTValue *b)
{
  /*
  **           |-- framesize -> top       top+1       top+2 top+3
  ** before:   [func slots ...]
  ** mm setup: [func slots ...] [cont|?]  [mo|tmtype] [a]   [b]
  ** in asm:   [func slots ...] [cont|PC] [mo|delta]  [a]   [b]
  **           ^-- func base                          ^-- mm base
  ** after mm: [func slots ...]           [result]
  **                ^-- copy to base[PC_RA] --/     for lj_cont_ra
  **                          istruecond + branch   for lj_cont_cond*
  **                                       ignore   for lj_cont_nop
  ** next PC:  [func slots ...]
  */
  TValue *top = L->top;
  if (curr_funcisL(L)) top = curr_topL(L);
  setcont(top++, cont);  /* Assembler VM stores PC in upper word or FR2. */
  if (LJ_FR2) setnilV(top++);
  copyTV(L, top++, mo);  /* Store metamethod and two arguments. */
  if (LJ_FR2) setnilV(top++);
  copyTV(L, top, a);
  copyTV(L, top+1, b);
  return top;  /* Return new base. */
}

/* -- C helpers for some instructions, called from assembler VM ----------- */

/* Helper for TGET*. __index chain and metamethod. */
cTValue *lj_meta_tget(lua_State *L, cTValue *o, cTValue *k)
{
  int loop;
  for (loop = 0; loop < LJ_MAX_IDXCHAIN; loop++) {
    cTValue *mo;
    if (LJ_LIKELY(tvistab(o))) {
      GCtab *t = tabV(o);
      cTValue *tv = lj_tab_get(L, t, k);
      if (!tvisnil(tv) ||
	  !(mo = lj_meta_fast(L, tabref(t->metatable), MM_index)))
	return tv;
    } else if (tvisnil(mo = lj_meta_lookup(L, o, MM_index))) {
      lj_err_optype(L, o, LJ_ERR_OPINDEX);
      return NULL;  /* unreachable */
    }
    if (tvisfunc(mo)) {
      L->top = mmcall(L, lj_cont_ra, mo, o, k);
      return NULL;  /* Trigger metamethod call. */
    }
    o = mo;
  }
  lj_err_msg(L, LJ_ERR_GETLOOP);
  return NULL;  /* unreachable */
}

/* Helper for TSET*. __newindex chain and metamethod. */
TValue *lj_meta_tset(lua_State *L, cTValue *o, cTValue *k)
{
  TValue tmp;
  int loop;
  for (loop = 0; loop < LJ_MAX_IDXCHAIN; loop++) {
    cTValue *mo;
    if (LJ_LIKELY(tvistab(o))) {
      GCtab *t = tabV(o);
      cTValue *tv = lj_tab_get(L, t, k);
      if (LJ_LIKELY(!tvisnil(tv))) {
	t->nomm = 0;  /* Invalidate negative metamethod cache. */
	lj_gc_anybarriert(L, t);
	return (TValue *)tv;
      } else if (!(mo = lj_meta_fast(L, tabref(t->metatable), MM_newindex))) {
	t->nomm = 0;  /* Invalidate negative metamethod cache. */
	lj_gc_anybarriert(L, t);
	if (tv != niltv(L))
	  return (TValue *)tv;
	if (tvisnil(k)) lj_err_msg(L, LJ_ERR_NILIDX);
	else if (tvisnum(k) && tvisnan(k)) lj_err_msg(L, LJ_ERR_NANIDX);
	return lj_tab_newkey(L, t, k);
      }
    } else if (tvisnil(mo = lj_meta_lookup(L, o, MM_newindex))) {
      lj_err_optype(L, o, LJ_ERR_OPINDEX);
      return NULL;  /* unreachable */
    }
    if (tvisfunc(mo)) {
      L->top = mmcall(L, lj_cont_nop, mo, o, k);
      /* L->top+2 = v filled in by caller. */
      return NULL;  /* Trigger metamethod call. */
    }
    copyTV(L, &tmp, mo);
    o = &tmp;
  }
  lj_err_msg(L, LJ_ERR_SETLOOP);
  return NULL;  /* unreachable */
}

static cTValue *str2num(cTValue *o, TValue *n)
{
  if (tvisnum(o))
    return o;
  else if (tvisstr(o) && lj_strscan_num(strV(o), n))
    return n;
  else
    return NULL;
}

/* Helper for arithmetic instructions. Coercion, metamethod. */
TValue *lj_meta_arith(lua_State *L, TValue *ra, cTValue *rb, cTValue *rc,
		      BCReg op)
{
  MMS mm = bcmode_mm(op);
  TValue tempb, tempc;
  cTValue *b, *c;
  if ((b = str2num(rb, &tempb)) != NULL &&
      (c = str2num(rc, &tempc)) != NULL) {  /* Try coercion first. */
    setnumV(ra, lj_vm_foldarith(numV(b), numV(c), (int)mm-MM_add));
    return NULL;
  } else {
    cTValue *mo = lj_meta_lookup(L, rb, mm);
    if (tvisnil(mo)) {
      mo = lj_meta_lookup(L, rc, mm);
      if (tvisnil(mo)) {
	if (str2num(rb, &tempb) == NULL) rc = rb;
	lj_err_optype(L, rc, LJ_ERR_OPARITH);
	return NULL;  /* unreachable */
      }
    }
    return mmcall(L, lj_cont_ra, mo, rb, rc);
  }
}

/* Helper for CAT. Coercion, iterative concat, __concat metamethod. */
TValue *lj_meta_cat(lua_State *L, TValue *top, int left)
{
  int fromc = 0;
  if (left < 0) { left = -left; fromc = 1; }
  do {
    if (!(tvisstr(top) || tvisnumber(top) || tvisbuf(top)) ||
	!(tvisstr(top-1) || tvisnumber(top-1) || tvisbuf(top-1))) {
      cTValue *mo = lj_meta_lookup(L, top-1, MM_concat);
      if (tvisnil(mo)) {
	mo = lj_meta_lookup(L, top, MM_concat);
	if (tvisnil(mo)) {
	  if (tvisstr(top-1) || tvisnumber(top-1)) top++;
	  lj_err_optype(L, top-1, LJ_ERR_OPCAT);
	  return NULL;  /* unreachable */
	}
      }
      /* One of the top two elements is not a string, call __cat metamethod:
      **
      ** before:    [...][CAT stack .........................]
      **                                 top-1     top         top+1 top+2
      ** pick two:  [...][CAT stack ...] [o1]      [o2]
      ** setup mm:  [...][CAT stack ...] [cont|?]  [mo|tmtype] [o1]  [o2]
      ** in asm:    [...][CAT stack ...] [cont|PC] [mo|delta]  [o1]  [o2]
      **            ^-- func base                              ^-- mm base
      ** after mm:  [...][CAT stack ...] <--push-- [result]
      ** next step: [...][CAT stack .............]
      */
      copyTV(L, top+2*LJ_FR2+2, top);  /* Carefully ordered stack copies! */
      copyTV(L, top+2*LJ_FR2+1, top-1);
      copyTV(L, top+LJ_FR2, mo);
      setcont(top-1, lj_cont_cat);
      if (LJ_FR2) { setnilV(top); setnilV(top+2); top += 2; }
      return top+1;  /* Trigger metamethod call. */
    } else {
      /* Pick as many strings as possible from the top and concatenate them:
      **
      ** before:    [...][CAT stack ...........................]
      ** pick str:  [...][CAT stack ...] [...... strings ......]
      ** concat:    [...][CAT stack ...] [result]
      ** next step: [...][CAT stack ............]
      */
      TValue *e, *o = top;
      uint64_t tlen = tvisstr(o) ? strV(o)->len :
		      tvisbuf(o) ? sbufxlen(bufV(o)) : STRFMT_MAXBUF_NUM;
      SBuf *sb;
      do {
	o--; tlen += tvisstr(o) ? strV(o)->len :
		     tvisbuf(o) ? sbufxlen(bufV(o)) : STRFMT_MAXBUF_NUM;
      } while (--left > 0 && (tvisstr(o-1) || tvisnumber(o-1)));
      if (tlen >= LJ_MAX_STR) lj_err_msg(L, LJ_ERR_STROV);
      sb = lj_buf_tmp_(L);
      lj_buf_more(sb, (MSize)tlen);
      for (e = top, top = o; o <= e; o++) {
	if (tvisstr(o)) {
	  GCstr *s = strV(o);
	  MSize len = s->len;
	  lj_buf_putmem(sb, strdata(s), len);
<<<<<<< HEAD
=======
	} else if (tvisbuf(o)) {
	  SBufExt *sbx = bufV(o);
	  lj_buf_putmem(sb, sbx->r, sbufxlen(sbx));
	} else if (tvisint(o)) {
	  lj_strfmt_putint(sb, intV(o));
>>>>>>> 72efc42e
	} else {
	  lj_strfmt_putfnum(sb, STRFMT_G14, numV(o));
	}
      }
      setstrV(L, top, lj_buf_str(L, sb));
    }
  } while (left >= 1);
  if (LJ_UNLIKELY(G(L)->gc.total >= G(L)->gc.threshold)) {
    if (!fromc) L->top = curr_topL(L);
    lj_gc_step(L);
  }
  return NULL;
}

/* Helper for LEN. __len metamethod. */
TValue * lj_meta_len(lua_State *L, cTValue *o)
{
  cTValue *mo = lj_meta_lookup(L, o, MM_len);
  if (tvisnil(mo)) {
    if (LJ_52 && tvistab(o))
      tabref(tabV(o)->metatable)->nomm |= (uint8_t)(1u<<MM_len);
    else
      lj_err_optype(L, o, LJ_ERR_OPLEN);
    return NULL;
  }
  return mmcall(L, lj_cont_ra, mo, o, LJ_52 ? o : niltv(L));
}

/* Helper for equality comparisons. __eq metamethod. */
TValue *lj_meta_equal(lua_State *L, GCobj *o1, GCobj *o2, int ne)
{
  /* Field metatable must be at same offset for GCtab and GCudata! */
  cTValue *mo = lj_meta_fast(L, tabref(o1->gch.metatable), MM_eq);
  if (mo) {
    TValue *top;
    uint32_t it;
    if (tabref(o1->gch.metatable) != tabref(o2->gch.metatable)) {
      cTValue *mo2 = lj_meta_fast(L, tabref(o2->gch.metatable), MM_eq);
      if (mo2 == NULL || !lj_obj_equal(mo, mo2))
	return (TValue *)(intptr_t)ne;
    }
    top = curr_top(L);
    setcont(top++, ne ? lj_cont_condf : lj_cont_condt);
    if (LJ_FR2) setnilV(top++);
    copyTV(L, top++, mo);
    if (LJ_FR2) setnilV(top++);
    it = ~(uint32_t)o1->gch.gct;
    setgcV(L, top, o1, it);
    setgcV(L, top+1, o2, it);
    return top;  /* Trigger metamethod call. */
  }
  return (TValue *)(intptr_t)ne;
}

TValue * lj_meta_equal_cd(lua_State *L, BCIns ins)
{
  ASMFunction cont = (bc_op(ins) & 1) ? lj_cont_condf : lj_cont_condt;
  int op = (int)bc_op(ins) & ~1;
  TValue tv;
  cTValue *mo, *o2, *o1 = &L->base[bc_a(ins)];
  cTValue *o1mm = o1;
  if (op == BC_ISEQV) {
    o2 = &L->base[bc_d(ins)];
    if (!tviscdata(o1mm)) o1mm = o2;
  } else if (op == BC_ISEQS) {
    setstrV(L, &tv, gco2str(proto_kgc(curr_proto(L), ~(ptrdiff_t)bc_d(ins))));
    o2 = &tv;
  } else if (op == BC_ISEQN) {
    o2 = &mref(curr_proto(L)->k, cTValue)[bc_d(ins)];
  } else {
    lj_assertL(op == BC_ISEQP, "bad bytecode op %d", op);
    setpriV(&tv, ~bc_d(ins));
    o2 = &tv;
  }
  mo = lj_meta_lookup(L, o1mm, MM_eq);
  if (LJ_LIKELY(!tvisnil(mo)))
    return mmcall(L, cont, mo, o1, o2);
  else
    return (TValue *)(intptr_t)(bc_op(ins) & 1);
}

/* Helper for ordered comparisons. String compare, __lt/__le metamethods. */
TValue *lj_meta_comp(lua_State *L, cTValue *o1, cTValue *o2, int op)
{
  if (tviscdata(o1) || tviscdata(o2)) {
    ASMFunction cont = (op & 1) ? lj_cont_condf : lj_cont_condt;
    MMS mm = (op & 2) ? MM_le : MM_lt;
    cTValue *mo = lj_meta_lookup(L, tviscdata(o1) ? o1 : o2, mm);
    if (LJ_UNLIKELY(tvisnil(mo))) goto err;
    return mmcall(L, cont, mo, o1, o2);
  } else if (LJ_52 || itype(o1) == itype(o2)) {
    /* Never called with two numbers. */
    if (tvisstr(o1) && tvisstr(o2)) {
      int32_t res = lj_str_cmp(strV(o1), strV(o2));
      return (TValue *)(intptr_t)(((op&2) ? res <= 0 : res < 0) ^ (op&1));
    } else {
    trymt:
      while (1) {
	ASMFunction cont = (op & 1) ? lj_cont_condf : lj_cont_condt;
	MMS mm = (op & 2) ? MM_le : MM_lt;
	cTValue *mo = lj_meta_lookup(L, o1, mm);
#if LJ_52
	if (tvisnil(mo) && tvisnil((mo = lj_meta_lookup(L, o2, mm))))
#else
	cTValue *mo2 = lj_meta_lookup(L, o2, mm);
	if (tvisnil(mo) || !lj_obj_equal(mo, mo2))
#endif
	{
	  if (op & 2) {  /* MM_le not found: retry with MM_lt. */
	    cTValue *ot = o1; o1 = o2; o2 = ot;  /* Swap operands. */
	    op ^= 3;  /* Use LT and flip condition. */
	    continue;
	  }
	  goto err;
	}
	return mmcall(L, cont, mo, o1, o2);
      }
    }
  } else if (tvisbool(o1) && tvisbool(o2)) {
    goto trymt;
  } else {
  err:
    lj_err_comp(L, o1, o2);
    return NULL;
  }
}

/* Helper for ISTYPE and ISNUM. Implicit coercion or error. */
void lj_meta_istype(lua_State *L, BCReg ra, BCReg tp)
{
  L->top = curr_topL(L);
  ra++; tp--;
<<<<<<< HEAD
  lua_assert(tp != ~LJ_TNUMX);  /* ISTYPE -> ISNUM broken. */
  if (tp == ~LJ_TNUMX+1) lj_lib_checknum(L, ra);
=======
  lj_assertL(LJ_DUALNUM || tp != ~LJ_TNUMX, "bad type for ISTYPE");
  if (LJ_DUALNUM && tp == ~LJ_TNUMX) lj_lib_checkint(L, ra);
  else if (tp == ~LJ_TNUMX+1) lj_lib_checknum(L, ra);
>>>>>>> 72efc42e
  else if (tp == ~LJ_TSTR) lj_lib_checkstr(L, ra);
  else lj_err_argtype(L, ra, lj_obj_itypename[tp]);
}

/* Helper for calls. __call metamethod. */
void lj_meta_call(lua_State *L, TValue *func, TValue *top)
{
  cTValue *mo = lj_meta_lookup(L, func, MM_call);
  TValue *p;
  if (!tvisfunc(mo))
    lj_err_optype_call(L, func);
  for (p = top; p > func+2*LJ_FR2; p--) copyTV(L, p, p-1);
  if (LJ_FR2) copyTV(L, func+2, func);
  copyTV(L, func, mo);
}

/* Helper for FORI. Coercion. */
void lj_meta_for(lua_State *L, TValue *o)
{
  if (!lj_strscan_numberobj(o)) lj_err_msg(L, LJ_ERR_FORINIT);
  if (!lj_strscan_numberobj(o+1)) lj_err_msg(L, LJ_ERR_FORLIM);
  if (!lj_strscan_numberobj(o+2)) lj_err_msg(L, LJ_ERR_FORSTEP);
}
<|MERGE_RESOLUTION|>--- conflicted
+++ resolved
@@ -287,14 +287,9 @@
 	  GCstr *s = strV(o);
 	  MSize len = s->len;
 	  lj_buf_putmem(sb, strdata(s), len);
-<<<<<<< HEAD
-=======
 	} else if (tvisbuf(o)) {
 	  SBufExt *sbx = bufV(o);
 	  lj_buf_putmem(sb, sbx->r, sbufxlen(sbx));
-	} else if (tvisint(o)) {
-	  lj_strfmt_putint(sb, intV(o));
->>>>>>> 72efc42e
 	} else {
 	  lj_strfmt_putfnum(sb, STRFMT_G14, numV(o));
 	}
@@ -427,14 +422,8 @@
 {
   L->top = curr_topL(L);
   ra++; tp--;
-<<<<<<< HEAD
-  lua_assert(tp != ~LJ_TNUMX);  /* ISTYPE -> ISNUM broken. */
+  lj_assertL(tp != ~LJ_TNUMX, "bad type for ISTYPE");
   if (tp == ~LJ_TNUMX+1) lj_lib_checknum(L, ra);
-=======
-  lj_assertL(LJ_DUALNUM || tp != ~LJ_TNUMX, "bad type for ISTYPE");
-  if (LJ_DUALNUM && tp == ~LJ_TNUMX) lj_lib_checkint(L, ra);
-  else if (tp == ~LJ_TNUMX+1) lj_lib_checknum(L, ra);
->>>>>>> 72efc42e
   else if (tp == ~LJ_TSTR) lj_lib_checkstr(L, ra);
   else lj_err_argtype(L, ra, lj_obj_itypename[tp]);
 }
