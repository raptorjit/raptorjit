--- conflicted
+++ resolved
@@ -16,31 +16,9 @@
 
 /* -- Object hashing ------------------------------------------------------ */
 
-<<<<<<< HEAD
-/* Hash values are masked with the table hash mask and used as an index. */
-static LJ_AINLINE Node *hashmask(const GCtab *t, uint32_t hash)
-{
-  Node *n = noderef(t->node);
-  return &n[hash & t->hmask];
-}
-
-/* String hashes are precomputed when they are interned. */
-#define hashstr(t, s)		hashmask(t, (s)->hash)
-
-#define hashlohi(t, lo, hi)	hashmask((t), hashrot((lo), (hi)))
-#define hashnum(t, o)		hashlohi((t), (o)->u32.lo, ((o)->u32.hi << 1))
-#define hashgcref(t, r) \
-  hashlohi((t), (uint32_t)gcrefu(r), (uint32_t)(gcrefu(r) >> 32))
-
 /* Hash an arbitrary key and return its anchor position in the hash table. */
 static Node *hashkey(const GCtab *t, cTValue *key)
 {
-=======
-/* Hash an arbitrary key and return its anchor position in the hash table. */
-static Node *hashkey(const GCtab *t, cTValue *key)
-{
-  lj_assertX(!tvisint(key), "attempt to hash integer");
->>>>>>> 72efc42e
   if (tvisstr(key))
     return hashstr(t, strV(key));
   else if (tvisnum(key))
@@ -305,10 +283,6 @@
 
 static uint32_t countint(cTValue *key, uint32_t *bins)
 {
-<<<<<<< HEAD
-=======
-  lj_assertX(!tvisint(key), "bad integer key");
->>>>>>> 72efc42e
   if (tvisnum(key)) {
     lua_Number nk = numV(key);
     int32_t k = lj_num2int(nk);
@@ -584,20 +558,9 @@
 */
 
 /* Get the successor traversal index of a key. */
-uint32_t LJ_FASTCALL lj_tab_keyindex(GCtab *t, cTValue *key)
-{
-<<<<<<< HEAD
+uint32_t lj_tab_keyindex(GCtab *t, cTValue *key)
+{
   if (tvisnum(key)) {
-=======
-  TValue tmp;
-  if (tvisint(key)) {
-    int32_t k = intV(key);
-    if ((uint32_t)k < t->asize)
-      return (uint32_t)k + 1;
-    setnumV(&tmp, (lua_Number)k);
-    key = &tmp;
-  } else if (tvisnum(key)) {
->>>>>>> 72efc42e
     lua_Number nk = numV(key);
     int32_t k = lj_num2int(nk);
     if ((uint32_t)k < t->asize && nk == (lua_Number)k)
@@ -669,16 +632,8 @@
   return (MSize)lo;
 }
 
-<<<<<<< HEAD
-/*
-** Try to find a boundary in table `t'. A `boundary' is an integer index
-** such that t[i] is non-nil and t[i+1] is nil (and 0 if t[1] is nil).
-*/
+/* Compute table length. Fast path. */
 MSize lj_tab_len(GCtab *t)
-=======
-/* Compute table length. Fast path. */
-MSize LJ_FASTCALL lj_tab_len(GCtab *t)
->>>>>>> 72efc42e
 {
   size_t hi = (size_t)t->asize;
   if (hi) hi--;
@@ -696,9 +651,8 @@
   return t->hmask ? tab_len_slow(t, hi) : (MSize)hi;
 }
 
-#if LJ_HASJIT
 /* Verify hinted table length or compute it. */
-MSize LJ_FASTCALL lj_tab_len_hint(GCtab *t, size_t hint)
+MSize lj_tab_len_hint(GCtab *t, size_t hint)
 {
   size_t asize = (size_t)t->asize;
   cTValue *tv = arrayslot(t, hint);
@@ -709,4 +663,3 @@
   }
   return lj_tab_len(t);
 }
-#endif
