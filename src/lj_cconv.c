/*
** C type conversions.
** Copyright (C) 2005-2022 Mike Pall. See Copyright Notice in luajit.h
*/

#include "lj_obj.h"


#include "lj_err.h"
#include "lj_buf.h"
#include "lj_tab.h"
#include "lj_ctype.h"
#include "lj_cdata.h"
#include "lj_cconv.h"
#include "lj_ccallback.h"

/* -- Conversion errors --------------------------------------------------- */

/* Bad conversion. */
LJ_NORET static void cconv_err_conv(CTState *cts, CType *d, CType *s,
				    CTInfo flags)
{
  const char *dst = strdata(lj_ctype_repr(cts->L, ctype_typeid(cts, d), NULL));
  const char *src;
  if ((flags & CCF_FROMTV))
    src = lj_obj_typename[1+(ctype_isnum(s->info) ? LUA_TNUMBER :
			     ctype_isarray(s->info) ? LUA_TSTRING : LUA_TNIL)];
  else
    src = strdata(lj_ctype_repr(cts->L, ctype_typeid(cts, s), NULL));
  if (CCF_GETARG(flags))
    lj_err_argv(cts->L, CCF_GETARG(flags), LJ_ERR_FFI_BADCONV, src, dst);
  else
    lj_err_callerv(cts->L, LJ_ERR_FFI_BADCONV, src, dst);
}

/* Bad conversion from TValue. */
LJ_NORET static void cconv_err_convtv(CTState *cts, CType *d, TValue *o,
				      CTInfo flags)
{
  const char *dst = strdata(lj_ctype_repr(cts->L, ctype_typeid(cts, d), NULL));
  const char *src = lj_typename(o);
  if (CCF_GETARG(flags))
    lj_err_argv(cts->L, CCF_GETARG(flags), LJ_ERR_FFI_BADCONV, src, dst);
  else
    lj_err_callerv(cts->L, LJ_ERR_FFI_BADCONV, src, dst);
}

/* Initializer overflow. */
LJ_NORET static void cconv_err_initov(CTState *cts, CType *d)
{
  const char *dst = strdata(lj_ctype_repr(cts->L, ctype_typeid(cts, d), NULL));
  lj_err_callerv(cts->L, LJ_ERR_FFI_INITOV, dst);
}

/* -- C type compatibility checks ----------------------------------------- */

/* Get raw type and qualifiers for a child type. Resolves enums, too. */
static CType *cconv_childqual(CTState *cts, CType *ct, CTInfo *qual)
{
  ct = ctype_child(cts, ct);
  for (;;) {
    if (ctype_isattrib(ct->info)) {
      if (ctype_attrib(ct->info) == CTA_QUAL) *qual |= ct->size;
    } else if (!ctype_isenum(ct->info)) {
      break;
    }
    ct = ctype_child(cts, ct);
  }
  *qual |= (ct->info & CTF_QUAL);
  return ct;
}

/* Check for compatible types when converting to a pointer.
** Note: these checks are more relaxed than what C99 mandates.
*/
int lj_cconv_compatptr(CTState *cts, CType *d, CType *s, CTInfo flags)
{
  if (!((flags & CCF_CAST) || d == s)) {
    CTInfo dqual = 0, squal = 0;
    d = cconv_childqual(cts, d, &dqual);
    if (!ctype_isstruct(s->info))
      s = cconv_childqual(cts, s, &squal);
    if ((flags & CCF_SAME)) {
      if (dqual != squal)
	return 0;  /* Different qualifiers. */
    } else if (!(flags & CCF_IGNQUAL)) {
      if ((dqual & squal) != squal)
	return 0;  /* Discarded qualifiers. */
      if (ctype_isvoid(d->info) || ctype_isvoid(s->info))
	return 1;  /* Converting to/from void * is always ok. */
    }
    if (ctype_type(d->info) != ctype_type(s->info) ||
	d->size != s->size)
      return 0;  /* Different type or different size. */
    if (ctype_isnum(d->info)) {
      if (((d->info ^ s->info) & (CTF_BOOL|CTF_FP)))
	return 0;  /* Different numeric types. */
    } else if (ctype_ispointer(d->info)) {
      /* Check child types for compatibility. */
      return lj_cconv_compatptr(cts, d, s, flags|CCF_SAME);
    } else if (ctype_isstruct(d->info)) {
      if (d != s)
	return 0;  /* Must be exact same type for struct/union. */
    } else if (ctype_isfunc(d->info)) {
      /* NYI: structural equality of functions. */
    }
  }
  return 1;  /* Types are compatible. */
}

/* -- C type to C type conversion ----------------------------------------- */

/* Convert C type to C type. Caveat: expects to get the raw CType!
**
** Note: This is only used by the interpreter and not optimized at all.
** The JIT compiler will do a much better job specializing for each case.
*/
void lj_cconv_ct_ct(CTState *cts, CType *d, CType *s,
		    uint8_t *dp, uint8_t *sp, CTInfo flags)
{
  CTSize dsize = d->size, ssize = s->size;
  CTInfo dinfo = d->info, sinfo = s->info;
  void *tmpptr;

  lj_assertCTS(!ctype_isenum(dinfo) && !ctype_isenum(sinfo),
	       "unresolved enum");
  lj_assertCTS(!ctype_isattrib(dinfo) && !ctype_isattrib(sinfo),
	       "unstripped attribute");

  if (ctype_type(dinfo) > CT_MAYCONVERT || ctype_type(sinfo) > CT_MAYCONVERT)
    goto err_conv;

  /* Some basic sanity checks. */
  lj_assertCTS(!ctype_isnum(dinfo) || dsize > 0, "bad size for number type");
  lj_assertCTS(!ctype_isnum(sinfo) || ssize > 0, "bad size for number type");
  lj_assertCTS(!ctype_isbool(dinfo) || dsize == 1 || dsize == 4,
	       "bad size for bool type");
  lj_assertCTS(!ctype_isbool(sinfo) || ssize == 1 || ssize == 4,
	       "bad size for bool type");
  lj_assertCTS(!ctype_isinteger(dinfo) || (1u<<lj_fls(dsize)) == dsize,
	       "bad size for integer type");
  lj_assertCTS(!ctype_isinteger(sinfo) || (1u<<lj_fls(ssize)) == ssize,
	       "bad size for integer type");

  switch (cconv_idx2(dinfo, sinfo)) {
  /* Destination is a bool. */
  case CCX(B, B):
    /* Source operand is already normalized. */
    if (dsize == 1) *dp = *sp; else *(int *)dp = *sp;
    break;
  case CCX(B, I): {
    MSize i;
    uint8_t b = 0;
    for (i = 0; i < ssize; i++) b |= sp[i];
    b = (b != 0);
    if (dsize == 1) *dp = b; else *(int *)dp = b;
    break;
    }
  case CCX(B, F): {
    uint8_t b;
    if (ssize == sizeof(double)) b = (*(double *)sp != 0);
    else if (ssize == sizeof(float)) b = (*(float *)sp != 0);
    else goto err_conv;  /* NYI: long double. */
    if (dsize == 1) *dp = b; else *(int *)dp = b;
    break;
    }

  /* Destination is an integer. */
  case CCX(I, B):
  case CCX(I, I):
  conv_I_I:
    if (dsize > ssize) {  /* Zero-extend or sign-extend LSB. */
      uint8_t fill = (!(sinfo & CTF_UNSIGNED) && (sp[ssize-1]&0x80)) ? 0xff : 0;
      memcpy(dp, sp, ssize);
      memset(dp + ssize, fill, dsize-ssize);
    } else {  /* Copy LSB. */
      memcpy(dp, sp, dsize);
    }
    break;
  case CCX(I, F): {
    double n;  /* Always convert via double. */
  conv_I_F:
    /* Convert source to double. */
    if (ssize == sizeof(double)) n = *(double *)sp;
    else if (ssize == sizeof(float)) n = (double)*(float *)sp;
    else goto err_conv;  /* NYI: long double. */
    /* Then convert double to integer. */
    /* The conversion must exactly match the semantics of JIT-compiled code! */
    if (dsize < 4 || (dsize == 4 && !(dinfo & CTF_UNSIGNED))) {
      int32_t i = (int32_t)n;
      if (dsize == 4) *(int32_t *)dp = i;
      else if (dsize == 2) *(int16_t *)dp = (int16_t)i;
      else *(int8_t *)dp = (int8_t)i;
    } else if (dsize == 4) {
      *(uint32_t *)dp = (uint32_t)n;
    } else if (dsize == 8) {
      if (!(dinfo & CTF_UNSIGNED))
	*(int64_t *)dp = (int64_t)n;
      else
	*(uint64_t *)dp = lj_num2u64(n);
    } else {
      goto err_conv;  /* NYI: conversion to >64 bit integers. */
    }
    break;
    }
  case CCX(I, C):
    s = ctype_child(cts, s);
    sinfo = s->info;
    ssize = s->size;
    goto conv_I_F;  /* Just convert re. */
  case CCX(I, P):
    if (!(flags & CCF_CAST)) goto err_conv;
    sinfo = CTINFO(CT_NUM, CTF_UNSIGNED);
    goto conv_I_I;
  case CCX(I, A):
    if (!(flags & CCF_CAST)) goto err_conv;
    sinfo = CTINFO(CT_NUM, CTF_UNSIGNED);
    ssize = CTSIZE_PTR;
    tmpptr = sp;
    sp = (uint8_t *)&tmpptr;
    goto conv_I_I;

  /* Destination is a floating-point number. */
  case CCX(F, B):
  case CCX(F, I): {
    double n;  /* Always convert via double. */
  conv_F_I:
    /* First convert source to double. */
    /* The conversion must exactly match the semantics of JIT-compiled code! */
    if (ssize < 4 || (ssize == 4 && !(sinfo & CTF_UNSIGNED))) {
      int32_t i;
      if (ssize == 4) {
	i = *(int32_t *)sp;
      } else if (!(sinfo & CTF_UNSIGNED)) {
	if (ssize == 2) i = *(int16_t *)sp;
	else i = *(int8_t *)sp;
      } else {
	if (ssize == 2) i = *(uint16_t *)sp;
	else i = *(uint8_t *)sp;
      }
      n = (double)i;
    } else if (ssize == 4) {
      n = (double)*(uint32_t *)sp;
    } else if (ssize == 8) {
      if (!(sinfo & CTF_UNSIGNED)) n = (double)*(int64_t *)sp;
      else n = (double)*(uint64_t *)sp;
    } else {
      goto err_conv;  /* NYI: conversion from >64 bit integers. */
    }
    /* Convert double to destination. */
    if (dsize == sizeof(double)) *(double *)dp = n;
    else if (dsize == sizeof(float)) *(float *)dp = (float)n;
    else goto err_conv;  /* NYI: long double. */
    break;
    }
  case CCX(F, F): {
    double n;  /* Always convert via double. */
  conv_F_F:
    if (ssize == dsize) goto copyval;
    /* Convert source to double. */
    if (ssize == sizeof(double)) n = *(double *)sp;
    else if (ssize == sizeof(float)) n = (double)*(float *)sp;
    else goto err_conv;  /* NYI: long double. */
    /* Convert double to destination. */
    if (dsize == sizeof(double)) *(double *)dp = n;
    else if (dsize == sizeof(float)) *(float *)dp = (float)n;
    else goto err_conv;  /* NYI: long double. */
    break;
    }
  case CCX(F, C):
    s = ctype_child(cts, s);
    sinfo = s->info;
    ssize = s->size;
    goto conv_F_F;  /* Ignore im, and convert from re. */

  /* Destination is a complex number. */
  case CCX(C, I):
    d = ctype_child(cts, d);
    dinfo = d->info;
    dsize = d->size;
    memset(dp + dsize, 0, dsize);  /* Clear im. */
    goto conv_F_I;  /* Convert to re. */
  case CCX(C, F):
    d = ctype_child(cts, d);
    dinfo = d->info;
    dsize = d->size;
    memset(dp + dsize, 0, dsize);  /* Clear im. */
    goto conv_F_F;  /* Convert to re. */

  case CCX(C, C):
    if (dsize != ssize) {  /* Different types: convert re/im separately. */
      CType *dc = ctype_child(cts, d);
      CType *sc = ctype_child(cts, s);
      lj_cconv_ct_ct(cts, dc, sc, dp, sp, flags);
      lj_cconv_ct_ct(cts, dc, sc, dp + dc->size, sp + sc->size, flags);
      return;
    }
    goto copyval;  /* Otherwise this is easy. */

  /* Destination is a vector. */
  case CCX(V, I):
  case CCX(V, F):
  case CCX(V, C): {
    CType *dc = ctype_child(cts, d);
    CTSize esize;
    /* First convert the scalar to the first element. */
    lj_cconv_ct_ct(cts, dc, s, dp, sp, flags);
    /* Then replicate it to the other elements (splat). */
    for (sp = dp, esize = dc->size; dsize > esize; dsize -= esize) {
      dp += esize;
      memcpy(dp, sp, esize);
    }
    break;
    }

  case CCX(V, V):
    /* Copy same-sized vectors, even for different lengths/element-types. */
    if (dsize != ssize) goto err_conv;
    goto copyval;

  /* Destination is a pointer. */
  case CCX(P, I):
    if (!(flags & CCF_CAST)) goto err_conv;
    dinfo = CTINFO(CT_NUM, CTF_UNSIGNED);
    goto conv_I_I;

  case CCX(P, F):
    if (!(flags & CCF_CAST) || !(flags & CCF_FROMTV)) goto err_conv;
    /* The signed conversion is cheaper. x64 really has 47 bit pointers. */
    dinfo = CTINFO(CT_NUM, (dsize == 8) ? 0 : CTF_UNSIGNED);
    goto conv_I_F;

  case CCX(P, P):
    if (!lj_cconv_compatptr(cts, d, s, flags)) goto err_conv;
    cdata_setptr(dp, dsize, cdata_getptr(sp, ssize));
    break;

  case CCX(P, A):
  case CCX(P, S):
    if (!lj_cconv_compatptr(cts, d, s, flags)) goto err_conv;
    cdata_setptr(dp, dsize, sp);
    break;

  /* Destination is an array. */
  case CCX(A, A):
    if ((flags & CCF_CAST) || (d->info & CTF_VLA) || dsize != ssize ||
	d->size == CTSIZE_INVALID || !lj_cconv_compatptr(cts, d, s, flags))
      goto err_conv;
    goto copyval;

  /* Destination is a struct/union. */
  case CCX(S, S):
    if ((flags & CCF_CAST) || (d->info & CTF_VLA) || d != s)
      goto err_conv;  /* Must be exact same type. */
copyval:  /* Copy value. */
    lj_assertCTS(dsize == ssize, "value copy with different sizes");
    memcpy(dp, sp, dsize);
    break;

  default:
  err_conv:
    cconv_err_conv(cts, d, s, flags);
  }
}

/* -- C type to TValue conversion ----------------------------------------- */

/* Convert C type to TValue. Caveat: expects to get the raw CType! */
int lj_cconv_tv_ct(CTState *cts, CType *s, CTypeID sid,
		   TValue *o, uint8_t *sp)
{
  CTInfo sinfo = s->info;
  if (ctype_isnum(sinfo)) {
    if (!ctype_isbool(sinfo)) {
      if (ctype_isinteger(sinfo) && s->size > 4) goto copyval;
<<<<<<< HEAD
      lj_cconv_ct_ct(cts, ctype_get(cts, CTID_DOUBLE), s,
                     (uint8_t *)&o->n, sp, 0);
      /* Numbers are NOT canonicalized here! Beware of uninitialized data. */
      lua_assert(tvisnum(o));
=======
      if (LJ_DUALNUM && ctype_isinteger(sinfo)) {
	int32_t i;
	lj_cconv_ct_ct(cts, ctype_get(cts, CTID_INT32), s,
		       (uint8_t *)&i, sp, 0);
	if ((sinfo & CTF_UNSIGNED) && i < 0)
	  setnumV(o, (lua_Number)(uint32_t)i);
	else
	  setintV(o, i);
      } else {
	lj_cconv_ct_ct(cts, ctype_get(cts, CTID_DOUBLE), s,
		       (uint8_t *)&o->n, sp, 0);
	/* Numbers are NOT canonicalized here! Beware of uninitialized data. */
	lj_assertCTS(tvisnum(o), "non-canonical NaN passed");
      }
>>>>>>> 72efc42e
    } else {
      uint32_t b = s->size == 1 ? (*sp != 0) : (*(int *)sp != 0);
      setboolV(o, b);
      setboolV(&cts->g->tmptv2, b);  /* Remember for trace recorder. */
    }
    return 0;
  } else if (ctype_isrefarray(sinfo) || ctype_isstruct(sinfo)) {
    /* Create reference. */
    setcdataV(cts->L, o, lj_cdata_newref(cts, sp, sid));
    return 1;  /* Need GC step. */
  } else {
    GCcdata *cd;
    CTSize sz;
  copyval:  /* Copy value. */
    sz = s->size;
    lj_assertCTS(sz != CTSIZE_INVALID, "value copy with invalid size");
    /* Attributes are stripped, qualifiers are kept (but mostly ignored). */
    cd = lj_cdata_new(cts, ctype_typeid(cts, s), sz);
    setcdataV(cts->L, o, cd);
    memcpy(cdataptr(cd), sp, sz);
    return 1;  /* Need GC step. */
  }
}

/* Convert bitfield to TValue. */
int lj_cconv_tv_bf(CTState *cts, CType *s, TValue *o, uint8_t *sp)
{
  CTInfo info = s->info;
  CTSize pos, bsz;
  uint32_t val;
  lj_assertCTS(ctype_isbitfield(info), "bitfield expected");
  /* NYI: packed bitfields may cause misaligned reads. */
  switch (ctype_bitcsz(info)) {
  case 4: val = *(uint32_t *)sp; break;
  case 2: val = *(uint16_t *)sp; break;
  case 1: val = *(uint8_t *)sp; break;
  default:
    lj_assertCTS(0, "bad bitfield container size %d", ctype_bitcsz(info));
    val = 0;
    break;
  }
  /* Check if a packed bitfield crosses a container boundary. */
  pos = ctype_bitpos(info);
  bsz = ctype_bitbsz(info);
  lj_assertCTS(pos < 8*ctype_bitcsz(info), "bad bitfield position");
  lj_assertCTS(bsz > 0 && bsz <= 8*ctype_bitcsz(info), "bad bitfield size");
  if (pos + bsz > 8*ctype_bitcsz(info))
    lj_err_caller(cts->L, LJ_ERR_FFI_NYIPACKBIT);
  if (!(info & CTF_BOOL)) {
    CTSize shift = 32 - bsz;
    if (!(info & CTF_UNSIGNED)) {
      setintV(o, (int32_t)(val << (shift-pos)) >> shift);
    } else {
      val = (val << (shift-pos)) >> shift;
      if ((int32_t)val < 0)
	setnumV(o, (lua_Number)(uint32_t)val);
      else
	setintV(o, (int32_t)val);
    }
  } else {
    uint32_t b = (val >> pos) & 1;
    lj_assertCTS(bsz == 1, "bad bool bitfield size");
    setboolV(o, b);
    setboolV(&cts->g->tmptv2, b);  /* Remember for trace recorder. */
  }
  return 0;  /* No GC step needed. */
}

/* -- TValue to C type conversion ----------------------------------------- */

/* Convert table to array. */
static void cconv_array_tab(CTState *cts, CType *d,
			    uint8_t *dp, GCtab *t, CTInfo flags)
{
  int32_t i;
  CType *dc = ctype_rawchild(cts, d);  /* Array element type. */
  CTSize size = d->size, esize = dc->size, ofs = 0;
  for (i = 0; ; i++) {
    TValue *tv = (TValue *)lj_tab_getint(t, i);
    if (!tv || tvisnil(tv)) {
      if (i == 0) continue;  /* Try again for 1-based tables. */
      break;  /* Stop at first nil. */
    }
    if (ofs >= size)
      cconv_err_initov(cts, d);
    lj_cconv_ct_tv(cts, dc, dp + ofs, tv, flags);
    ofs += esize;
  }
  if (size != CTSIZE_INVALID) {  /* Only fill up arrays with known size. */
    if (ofs == esize) {  /* Replicate a single element. */
      for (; ofs < size; ofs += esize) memcpy(dp + ofs, dp, esize);
    } else {  /* Otherwise fill the remainder with zero. */
      memset(dp + ofs, 0, size - ofs);
    }
  }
}

/* Convert table to sub-struct/union. */
static void cconv_substruct_tab(CTState *cts, CType *d, uint8_t *dp,
				GCtab *t, int32_t *ip, CTInfo flags)
{
  CTypeID id = d->sib;
  while (id) {
    CType *df = ctype_get(cts, id);
    id = df->sib;
    if (ctype_isfield(df->info) || ctype_isbitfield(df->info)) {
      TValue *tv;
      int32_t i = *ip, iz = i;
      if (!gcref(df->name)) continue;  /* Ignore unnamed fields. */
      if (i >= 0) {
      retry:
	tv = (TValue *)lj_tab_getint(t, i);
	if (!tv || tvisnil(tv)) {
	  if (i == 0) { i = 1; goto retry; }  /* 1-based tables. */
	  if (iz == 0) { *ip = i = -1; goto tryname; }  /* Init named fields. */
	  break;  /* Stop at first nil. */
	}
	*ip = i + 1;
      } else {
      tryname:
	tv = (TValue *)lj_tab_getstr(t, gco2str(gcref(df->name)));
	if (!tv || tvisnil(tv)) continue;
      }
      if (ctype_isfield(df->info))
	lj_cconv_ct_tv(cts, ctype_rawchild(cts, df), dp+df->size, tv, flags);
      else
	lj_cconv_bf_tv(cts, df, dp+df->size, tv);
      if ((d->info & CTF_UNION)) break;
    } else if (ctype_isxattrib(df->info, CTA_SUBTYPE)) {
      cconv_substruct_tab(cts, ctype_rawchild(cts, df),
			  dp+df->size, t, ip, flags);
    }  /* Ignore all other entries in the chain. */
  }
}

/* Convert table to struct/union. */
static void cconv_struct_tab(CTState *cts, CType *d,
			     uint8_t *dp, GCtab *t, CTInfo flags)
{
  int32_t i = 0;
  memset(dp, 0, d->size);  /* Much simpler to clear the struct first. */
  cconv_substruct_tab(cts, d, dp, t, &i, flags);
}

/* Convert TValue to C type. Caveat: expects to get the raw CType! */
void lj_cconv_ct_tv(CTState *cts, CType *d,
		    uint8_t *dp, TValue *o, CTInfo flags)
{
  CTypeID sid = CTID_P_VOID;
  CType *s;
  void *tmpptr;
  uint8_t tmpbool, *sp = (uint8_t *)&tmpptr;
  if (LJ_LIKELY(tvisnum(o))) {
    sp = (uint8_t *)&o->n;
    sid = CTID_DOUBLE;
    flags |= CCF_FROMTV;
  } else if (tviscdata(o)) {
    sp = cdataptr(cdataV(o));
    sid = cdataV(o)->ctypeid;
    s = ctype_get(cts, sid);
    if (ctype_isref(s->info)) {  /* Resolve reference for value. */
      lj_assertCTS(s->size == CTSIZE_PTR, "ref is not pointer-sized");
      sp = *(void **)sp;
      sid = ctype_cid(s->info);
    }
    s = ctype_raw(cts, sid);
    if (ctype_isfunc(s->info)) {
      CTypeID did = ctype_typeid(cts, d);
      sid = lj_ctype_intern(cts, CTINFO(CT_PTR, CTALIGN_PTR|sid), CTSIZE_PTR);
      d = ctype_get(cts, did);  /* cts->tab may have been reallocated. */
    } else {
      if (ctype_isenum(s->info)) s = ctype_child(cts, s);
      goto doconv;
    }
  } else if (tvisstr(o)) {
    GCstr *str = strV(o);
    if (ctype_isenum(d->info)) {  /* Match string against enum constant. */
      CTSize ofs;
      CType *cct = lj_ctype_getfield(cts, d, str, &ofs);
      if (!cct || !ctype_isconstval(cct->info))
	goto err_conv;
      lj_assertCTS(d->size == 4, "only 32 bit enum supported");  /* NYI */
      sp = (uint8_t *)&cct->size;
      sid = ctype_cid(cct->info);
    } else if (ctype_isrefarray(d->info)) {  /* Copy string to array. */
      CType *dc = ctype_rawchild(cts, d);
      CTSize sz = str->len+1;
      if (!ctype_isinteger(dc->info) || dc->size != 1)
	goto err_conv;
      if (d->size != 0 && d->size < sz)
	sz = d->size;
      memcpy(dp, strdata(str), sz);
      return;
    } else {  /* Otherwise pass it as a const char[]. */
      sp = (uint8_t *)strdata(str);
      sid = CTID_A_CCHAR;
      flags |= CCF_FROMTV;
    }
  } else if (tvistab(o)) {
    if (ctype_isarray(d->info)) {
      cconv_array_tab(cts, d, dp, tabV(o), flags);
      return;
    } else if (ctype_isstruct(d->info)) {
      cconv_struct_tab(cts, d, dp, tabV(o), flags);
      return;
    } else {
      goto err_conv;
    }
  } else if (tvisbool(o)) {
    tmpbool = boolV(o);
    sp = &tmpbool;
    sid = CTID_BOOL;
  } else if (tvisnil(o)) {
    tmpptr = (void *)0;
    flags |= CCF_FROMTV;
  } else if (tvisudata(o)) {
    GCudata *ud = udataV(o);
    tmpptr = uddata(ud);
    if (ud->udtype == UDTYPE_IO_FILE)
      tmpptr = *(void **)tmpptr;
    else if (ud->udtype == UDTYPE_BUFFER)
      tmpptr = ((SBufExt *)tmpptr)->r;
  } else if (tvislightud(o)) {
    tmpptr = lightudV(cts->g, o);
  } else if (tvisfunc(o)) {
    void *p = lj_ccallback_new(cts, d, funcV(o));
    if (p) {
      *(void **)dp = p;
      return;
    }
    goto err_conv;
  } else {
  err_conv:
    cconv_err_convtv(cts, d, o, flags);
  }
  s = ctype_get(cts, sid);
doconv:
  if (ctype_isenum(d->info)) d = ctype_child(cts, d);
  lj_cconv_ct_ct(cts, d, s, dp, sp, flags);
}

/* Convert TValue to bitfield. */
void lj_cconv_bf_tv(CTState *cts, CType *d, uint8_t *dp, TValue *o)
{
  CTInfo info = d->info;
  CTSize pos, bsz;
  uint32_t val, mask;
  lj_assertCTS(ctype_isbitfield(info), "bitfield expected");
  if ((info & CTF_BOOL)) {
    uint8_t tmpbool;
    lj_assertCTS(ctype_bitbsz(info) == 1, "bad bool bitfield size");
    lj_cconv_ct_tv(cts, ctype_get(cts, CTID_BOOL), &tmpbool, o, 0);
    val = tmpbool;
  } else {
    CTypeID did = (info & CTF_UNSIGNED) ? CTID_UINT32 : CTID_INT32;
    lj_cconv_ct_tv(cts, ctype_get(cts, did), (uint8_t *)&val, o, 0);
  }
  pos = ctype_bitpos(info);
  bsz = ctype_bitbsz(info);
  lj_assertCTS(pos < 8*ctype_bitcsz(info), "bad bitfield position");
  lj_assertCTS(bsz > 0 && bsz <= 8*ctype_bitcsz(info), "bad bitfield size");
  /* Check if a packed bitfield crosses a container boundary. */
  if (pos + bsz > 8*ctype_bitcsz(info))
    lj_err_caller(cts->L, LJ_ERR_FFI_NYIPACKBIT);
  mask = ((1u << bsz) - 1u) << pos;
  val = (val << pos) & mask;
  /* NYI: packed bitfields may cause misaligned reads/writes. */
  switch (ctype_bitcsz(info)) {
  case 4: *(uint32_t *)dp = (*(uint32_t *)dp & ~mask) | (uint32_t)val; break;
  case 2: *(uint16_t *)dp = (*(uint16_t *)dp & ~mask) | (uint16_t)val; break;
  case 1: *(uint8_t *)dp = (*(uint8_t *)dp & ~mask) | (uint8_t)val; break;
  default:
    lj_assertCTS(0, "bad bitfield container size %d", ctype_bitcsz(info));
    break;
  }
}

/* -- Initialize C type with TValues -------------------------------------- */

/* Initialize an array with TValues. */
static void cconv_array_init(CTState *cts, CType *d, CTSize sz, uint8_t *dp,
			     TValue *o, MSize len)
{
  CType *dc = ctype_rawchild(cts, d);  /* Array element type. */
  CTSize ofs, esize = dc->size;
  MSize i;
  if (len*esize > sz)
    cconv_err_initov(cts, d);
  for (i = 0, ofs = 0; i < len; i++, ofs += esize)
    lj_cconv_ct_tv(cts, dc, dp + ofs, o + i, 0);
  if (ofs == esize) {  /* Replicate a single element. */
    for (; ofs < sz; ofs += esize) memcpy(dp + ofs, dp, esize);
  } else {  /* Otherwise fill the remainder with zero. */
    memset(dp + ofs, 0, sz - ofs);
  }
}

/* Initialize a sub-struct/union with TValues. */
static void cconv_substruct_init(CTState *cts, CType *d, uint8_t *dp,
				 TValue *o, MSize len, MSize *ip)
{
  CTypeID id = d->sib;
  while (id) {
    CType *df = ctype_get(cts, id);
    id = df->sib;
    if (ctype_isfield(df->info) || ctype_isbitfield(df->info)) {
      MSize i = *ip;
      if (!gcref(df->name)) continue;  /* Ignore unnamed fields. */
      if (i >= len) break;
      *ip = i + 1;
      if (ctype_isfield(df->info))
	lj_cconv_ct_tv(cts, ctype_rawchild(cts, df), dp+df->size, o + i, 0);
      else
	lj_cconv_bf_tv(cts, df, dp+df->size, o + i);
      if ((d->info & CTF_UNION)) break;
    } else if (ctype_isxattrib(df->info, CTA_SUBTYPE)) {
      cconv_substruct_init(cts, ctype_rawchild(cts, df),
			   dp+df->size, o, len, ip);
      if ((d->info & CTF_UNION)) break;
    }  /* Ignore all other entries in the chain. */
  }
}

/* Initialize a struct/union with TValues. */
static void cconv_struct_init(CTState *cts, CType *d, CTSize sz, uint8_t *dp,
			      TValue *o, MSize len)
{
  MSize i = 0;
  memset(dp, 0, sz);  /* Much simpler to clear the struct first. */
  cconv_substruct_init(cts, d, dp, o, len, &i);
  if (i < len)
    cconv_err_initov(cts, d);
}

/* Check whether to use a multi-value initializer.
** This is true if an aggregate is to be initialized with a value.
** Valarrays are treated as values here so ct_tv handles (V|C, I|F).
*/
int lj_cconv_multi_init(CTState *cts, CType *d, TValue *o)
{
  if (!(ctype_isrefarray(d->info) || ctype_isstruct(d->info)))
    return 0;  /* Destination is not an aggregate. */
  if (tvistab(o) || (tvisstr(o) && !ctype_isstruct(d->info)))
    return 0;  /* Initializer is not a value. */
  if (tviscdata(o) && lj_ctype_rawref(cts, cdataV(o)->ctypeid) == d)
    return 0;  /* Source and destination are identical aggregates. */
  return 1;  /* Otherwise the initializer is a value. */
}

/* Initialize C type with TValues. Caveat: expects to get the raw CType! */
void lj_cconv_ct_init(CTState *cts, CType *d, CTSize sz,
		      uint8_t *dp, TValue *o, MSize len)
{
  if (len == 0)
    memset(dp, 0, sz);
  else if (len == 1 && !lj_cconv_multi_init(cts, d, o))
    lj_cconv_ct_tv(cts, d, dp, o, 0);
  else if (ctype_isarray(d->info))  /* Also handles valarray init with len>1. */
    cconv_array_init(cts, d, sz, dp, o, len);
  else if (ctype_isstruct(d->info))
    cconv_struct_init(cts, d, sz, dp, o, len);
  else
    cconv_err_initov(cts, d);
}
<|MERGE_RESOLUTION|>--- conflicted
+++ resolved
@@ -373,27 +373,10 @@
   if (ctype_isnum(sinfo)) {
     if (!ctype_isbool(sinfo)) {
       if (ctype_isinteger(sinfo) && s->size > 4) goto copyval;
-<<<<<<< HEAD
       lj_cconv_ct_ct(cts, ctype_get(cts, CTID_DOUBLE), s,
                      (uint8_t *)&o->n, sp, 0);
       /* Numbers are NOT canonicalized here! Beware of uninitialized data. */
-      lua_assert(tvisnum(o));
-=======
-      if (LJ_DUALNUM && ctype_isinteger(sinfo)) {
-	int32_t i;
-	lj_cconv_ct_ct(cts, ctype_get(cts, CTID_INT32), s,
-		       (uint8_t *)&i, sp, 0);
-	if ((sinfo & CTF_UNSIGNED) && i < 0)
-	  setnumV(o, (lua_Number)(uint32_t)i);
-	else
-	  setintV(o, i);
-      } else {
-	lj_cconv_ct_ct(cts, ctype_get(cts, CTID_DOUBLE), s,
-		       (uint8_t *)&o->n, sp, 0);
-	/* Numbers are NOT canonicalized here! Beware of uninitialized data. */
-	lj_assertCTS(tvisnum(o), "non-canonical NaN passed");
-      }
->>>>>>> 72efc42e
+      lj_assertCTS(tvisnum(o), "non-canonical NaN passed");
     } else {
       uint32_t b = s->size == 1 ? (*sp != 0) : (*(int *)sp != 0);
       setboolV(o, b);
