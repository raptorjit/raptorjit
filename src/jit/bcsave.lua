----------------------------------------------------------------------------
-- LuaJIT module to save/list bytecode.
--
-- Copyright (C) 2005-2022 Mike Pall. All rights reserved.
-- Released under the MIT license. See Copyright Notice in luajit.h
----------------------------------------------------------------------------
--
-- This module saves or lists the bytecode for an input file.
-- It's run by the -b command line option.
--
------------------------------------------------------------------------------

local jit = require("jit")
assert(jit.version_num == 10000, "LuaJIT core/library version mismatch")
local bit = require("bit")

-- Symbol name prefix for LuaJIT bytecode.
local LJBC_PREFIX = "luaJIT_BC_"

local type, assert = type, assert
local format = string.format
local tremove, tconcat = table.remove, table.concat

------------------------------------------------------------------------------

local function usage()
  io.stderr:write[[
Save LuaJIT bytecode: luajit -b[options] input output
  -l        Only list bytecode.
  -s        Strip debug info (default).
  -g        Keep debug info.
  -n name   Set module name (default: auto-detect from input name).
  -t type   Set output file type (default: auto-detect from output name).
  -a arch   Override architecture for object files (default: native).
  -o os     Override OS for object files (default: native).
  -F name   Override filename (default: input filename).
  -e chunk  Use chunk string as input.
  --        Stop handling options.
  -         Use stdin as input and/or stdout as output.

File types: c h obj o raw (default)
]]
  os.exit(1)
end

local function check(ok, ...)
  if ok then return ok, ... end
  io.stderr:write("luajit: ", ...)
  io.stderr:write("\n")
  os.exit(1)
end

local function readfile(ctx, input)
  if type(input) == "function" then return input end
  if ctx.filename then
    local data
    if input == "-" then
      data = io.stdin:read("*a")
    else
      local fp = assert(io.open(input, "rb"))
      data = assert(fp:read("*a"))
      assert(fp:close())
    end
    return check(load(data, ctx.filename))
  else
    if input == "-" then input = nil end
    return check(loadfile(input))
  end
end

local function savefile(name, mode)
  if name == "-" then return io.stdout end
  return check(io.open(name, mode))
end

local function set_stdout_binary(ffi)
  ffi.cdef[[int _setmode(int fd, int mode);]]
  ffi.C._setmode(1, 0x8000)
end

------------------------------------------------------------------------------

local map_type = {
  raw = "raw", c = "c", h = "h", o = "obj", obj = "obj",
}

local map_arch = {
<<<<<<< HEAD
  x86 = true, x64 = true, arm = true, arm64 = true, ppc = true,
  mips = true, mipsel = true,
=======
  x86 =		{ e = "le", b = 32, m = 3, p = 0x14c, },
  x64 =		{ e = "le", b = 64, m = 62, p = 0x8664, },
  arm =		{ e = "le", b = 32, m = 40, p = 0x1c0, },
  arm64 =	{ e = "le", b = 64, m = 183, p = 0xaa64, },
  arm64be =	{ e = "be", b = 64, m = 183, },
  ppc =		{ e = "be", b = 32, m = 20, },
  mips =	{ e = "be", b = 32, m = 8, f = 0x50001006, },
  mipsel =	{ e = "le", b = 32, m = 8, f = 0x50001006, },
  mips64 =	{ e = "be", b = 64, m = 8, f = 0x80000007, },
  mips64el =	{ e = "le", b = 64, m = 8, f = 0x80000007, },
  mips64r6 =	{ e = "be", b = 64, m = 8, f = 0xa0000407, },
  mips64r6el =	{ e = "le", b = 64, m = 8, f = 0xa0000407, },
>>>>>>> 72efc42e
}

local map_os = {
  linux = true, windows = true, osx = true, freebsd = true, netbsd = true,
  openbsd = true, dragonfly = true, solaris = true,
}

local function checkarg(str, map, err)
  str = str:lower()
  local s = check(map[str], "unknown ", err)
  return type(s) == "string" and s or str
end

local function detecttype(str)
  local ext = str:lower():match("%.(%a+)$")
  return map_type[ext] or "raw"
end

local function checkmodname(str)
  check(str:match("^[%w_.%-]+$"), "bad module name")
  return str:gsub("[%.%-]", "_")
end

local function detectmodname(str)
  if type(str) == "string" then
    local tail = str:match("[^/\\]+$")
    if tail then str = tail end
    local head = str:match("^(.*)%.[^.]*$")
    if head then str = head end
    str = str:match("^[%w_.%-]+")
  else
    str = nil
  end
  check(str, "cannot derive module name, use -n name")
  return str:gsub("[%.%-]", "_")
end

------------------------------------------------------------------------------

local function bcsave_tail(fp, output, s)
  local ok, err = fp:write(s)
  if ok and output ~= "-" then ok, err = fp:close() end
  check(ok, "cannot write ", output, ": ", err)
end

local function bcsave_raw(output, s)
  if output == "-" and jit.os == "Windows" then
    local ok, ffi = pcall(require, "ffi")
    check(ok, "FFI library required to write binary file to stdout")
    set_stdout_binary(ffi)
  end
  local fp = savefile(output, "wb")
  bcsave_tail(fp, output, s)
end

local function bcsave_c(ctx, output, s)
  local fp = savefile(output, "w")
  if ctx.type == "c" then
    fp:write(format([[
#ifdef __cplusplus
extern "C"
#endif
#ifdef _WIN32
__declspec(dllexport)
#endif
const unsigned char %s%s[] = {
]], LJBC_PREFIX, ctx.modname))
  else
    fp:write(format([[
#define %s%s_SIZE %d
static const unsigned char %s%s[] = {
]], LJBC_PREFIX, ctx.modname, #s, LJBC_PREFIX, ctx.modname))
  end
  local t, n, m = {}, 0, 0
  for i=1,#s do
    local b = tostring(string.byte(s, i))
    m = m + #b + 1
    if m > 78 then
      fp:write(tconcat(t, ",", 1, n), ",\n")
      n, m = 0, #b + 1
    end
    n = n + 1
    t[n] = b
  end
  bcsave_tail(fp, output, tconcat(t, ",", 1, n).."\n};\n")
end

local function bcsave_elfobj(ctx, output, s, ffi)
  ffi.cdef[[
typedef struct {
  uint8_t emagic[4], eclass, eendian, eversion, eosabi, eabiversion, epad[7];
  uint16_t type, machine;
  uint32_t version;
  uint32_t entry, phofs, shofs;
  uint32_t flags;
  uint16_t ehsize, phentsize, phnum, shentsize, shnum, shstridx;
} ELF32header;
typedef struct {
  uint8_t emagic[4], eclass, eendian, eversion, eosabi, eabiversion, epad[7];
  uint16_t type, machine;
  uint32_t version;
  uint64_t entry, phofs, shofs;
  uint32_t flags;
  uint16_t ehsize, phentsize, phnum, shentsize, shnum, shstridx;
} ELF64header;
typedef struct {
  uint32_t name, type, flags, addr, ofs, size, link, info, align, entsize;
} ELF32sectheader;
typedef struct {
  uint32_t name, type;
  uint64_t flags, addr, ofs, size;
  uint32_t link, info;
  uint64_t align, entsize;
} ELF64sectheader;
typedef struct {
  uint32_t name, value, size;
  uint8_t info, other;
  uint16_t sectidx;
} ELF32symbol;
typedef struct {
  uint32_t name;
  uint8_t info, other;
  uint16_t sectidx;
  uint64_t value, size;
} ELF64symbol;
typedef struct {
  ELF32header hdr;
  ELF32sectheader sect[6];
  ELF32symbol sym[2];
  uint8_t space[4096];
} ELF32obj;
typedef struct {
  ELF64header hdr;
  ELF64sectheader sect[6];
  ELF64symbol sym[2];
  uint8_t space[4096];
} ELF64obj;
]]
  local symname = LJBC_PREFIX..ctx.modname
<<<<<<< HEAD
  local is64, isbe = false, false
  if ctx.arch == "x64" or ctx.arch == "arm64" then
    is64 = true
  elseif ctx.arch == "ppc" or ctx.arch == "mips" then
    isbe = true
  end
=======
  local ai = assert(map_arch[ctx.arch])
  local is64, isbe = ai.b == 64, ai.e == "be"
>>>>>>> 72efc42e

  -- Handle different host/target endianess.
  local function f32(x) return x end
  local f16, fofs = f32, f32
  if ffi.abi("be") ~= isbe then
    f32 = bit.bswap
    function f16(x) return bit.rshift(bit.bswap(x), 16) end
    if is64 then
      local two32 = ffi.cast("int64_t", 2^32)
      function fofs(x) return bit.bswap(x)*two32 end
    else
      fofs = f32
    end
  end

  -- Create ELF object and fill in header.
  local o = ffi.new(is64 and "ELF64obj" or "ELF32obj")
  local hdr = o.hdr
  if ctx.os == "bsd" or ctx.os == "other" then -- Determine native hdr.eosabi.
    local bf = assert(io.open("/bin/ls", "rb"))
    local bs = bf:read(9)
    bf:close()
    ffi.copy(o, bs, 9)
    check(hdr.emagic[0] == 127, "no support for writing native object files")
  else
    hdr.emagic = "\127ELF"
    hdr.eosabi = ({ freebsd=9, netbsd=2, openbsd=12, solaris=6 })[ctx.os] or 0
  end
  hdr.eclass = is64 and 2 or 1
  hdr.eendian = isbe and 2 or 1
  hdr.eversion = 1
  hdr.type = f16(1)
<<<<<<< HEAD
  hdr.machine = f16(({ x86=3, x64=62, arm=40, arm64=183, ppc=20, mips=8, mipsel=8 })[ctx.arch])
  if ctx.arch == "mips" or ctx.arch == "mipsel" then
    hdr.flags = f32(0x50001006)
  end
=======
  hdr.machine = f16(ai.m)
  hdr.flags = f32(ai.f or 0)
>>>>>>> 72efc42e
  hdr.version = f32(1)
  hdr.shofs = fofs(ffi.offsetof(o, "sect"))
  hdr.ehsize = f16(ffi.sizeof(hdr))
  hdr.shentsize = f16(ffi.sizeof(o.sect[0]))
  hdr.shnum = f16(6)
  hdr.shstridx = f16(2)

  -- Fill in sections and symbols.
  local sofs, ofs = ffi.offsetof(o, "space"), 1
  for i,name in ipairs{
      ".symtab", ".shstrtab", ".strtab", ".rodata", ".note.GNU-stack",
    } do
    local sect = o.sect[i]
    sect.align = fofs(1)
    sect.name = f32(ofs)
    ffi.copy(o.space+ofs, name)
    ofs = ofs + #name+1
  end
  o.sect[1].type = f32(2) -- .symtab
  o.sect[1].link = f32(3)
  o.sect[1].info = f32(1)
  o.sect[1].align = fofs(8)
  o.sect[1].ofs = fofs(ffi.offsetof(o, "sym"))
  o.sect[1].entsize = fofs(ffi.sizeof(o.sym[0]))
  o.sect[1].size = fofs(ffi.sizeof(o.sym))
  o.sym[1].name = f32(1)
  o.sym[1].sectidx = f16(4)
  o.sym[1].size = fofs(#s)
  o.sym[1].info = 17
  o.sect[2].type = f32(3) -- .shstrtab
  o.sect[2].ofs = fofs(sofs)
  o.sect[2].size = fofs(ofs)
  o.sect[3].type = f32(3) -- .strtab
  o.sect[3].ofs = fofs(sofs + ofs)
  o.sect[3].size = fofs(#symname+2)
  ffi.copy(o.space+ofs+1, symname)
  ofs = ofs + #symname + 2
  o.sect[4].type = f32(1) -- .rodata
  o.sect[4].flags = fofs(2)
  o.sect[4].ofs = fofs(sofs + ofs)
  o.sect[4].size = fofs(#s)
  o.sect[5].type = f32(1) -- .note.GNU-stack
  o.sect[5].ofs = fofs(sofs + ofs + #s)

  -- Write ELF object file.
  local fp = savefile(output, "wb")
  fp:write(ffi.string(o, ffi.sizeof(o)-4096+ofs))
  bcsave_tail(fp, output, s)
end

local function bcsave_peobj(ctx, output, s, ffi)
  ffi.cdef[[
typedef struct {
  uint16_t arch, nsects;
  uint32_t time, symtabofs, nsyms;
  uint16_t opthdrsz, flags;
} PEheader;
typedef struct {
  char name[8];
  uint32_t vsize, vaddr, size, ofs, relocofs, lineofs;
  uint16_t nreloc, nline;
  uint32_t flags;
} PEsection;
typedef struct __attribute((packed)) {
  union {
    char name[8];
    uint32_t nameref[2];
  };
  uint32_t value;
  int16_t sect;
  uint16_t type;
  uint8_t scl, naux;
} PEsym;
typedef struct __attribute((packed)) {
  uint32_t size;
  uint16_t nreloc, nline;
  uint32_t cksum;
  uint16_t assoc;
  uint8_t comdatsel, unused[3];
} PEsymaux;
typedef struct {
  PEheader hdr;
  PEsection sect[2];
  // Must be an even number of symbol structs.
  PEsym sym0;
  PEsymaux sym0aux;
  PEsym sym1;
  PEsymaux sym1aux;
  PEsym sym2;
  PEsym sym3;
  uint32_t strtabsize;
  uint8_t space[4096];
} PEobj;
]]
  local symname = LJBC_PREFIX..ctx.modname
  local ai = assert(map_arch[ctx.arch])
  local is64 = ai.b == 64
  local symexport = "   /EXPORT:"..symname..",DATA "

  -- The file format is always little-endian. Swap if the host is big-endian.
  local function f32(x) return x end
  local f16 = f32
  if ffi.abi("be") then
    f32 = bit.bswap
    function f16(x) return bit.rshift(bit.bswap(x), 16) end
  end

  -- Create PE object and fill in header.
  local o = ffi.new("PEobj")
  local hdr = o.hdr
  hdr.arch = f16(assert(ai.p))
  hdr.nsects = f16(2)
  hdr.symtabofs = f32(ffi.offsetof(o, "sym0"))
  hdr.nsyms = f32(6)

  -- Fill in sections and symbols.
  o.sect[0].name = ".drectve"
  o.sect[0].size = f32(#symexport)
  o.sect[0].flags = f32(0x00100a00)
  o.sym0.sect = f16(1)
  o.sym0.scl = 3
  o.sym0.name = ".drectve"
  o.sym0.naux = 1
  o.sym0aux.size = f32(#symexport)
  o.sect[1].name = ".rdata"
  o.sect[1].size = f32(#s)
  o.sect[1].flags = f32(0x40300040)
  o.sym1.sect = f16(2)
  o.sym1.scl = 3
  o.sym1.name = ".rdata"
  o.sym1.naux = 1
  o.sym1aux.size = f32(#s)
  o.sym2.sect = f16(2)
  o.sym2.scl = 2
  o.sym2.nameref[1] = f32(4)
  o.sym3.sect = f16(-1)
  o.sym3.scl = 2
  o.sym3.value = f32(1)
  o.sym3.name = "@feat.00" -- Mark as SafeSEH compliant.
  ffi.copy(o.space, symname)
  local ofs = #symname + 1
  o.strtabsize = f32(ofs + 4)
  o.sect[0].ofs = f32(ffi.offsetof(o, "space") + ofs)
  ffi.copy(o.space + ofs, symexport)
  ofs = ofs + #symexport
  o.sect[1].ofs = f32(ffi.offsetof(o, "space") + ofs)

  -- Write PE object file.
  local fp = savefile(output, "wb")
  fp:write(ffi.string(o, ffi.sizeof(o)-4096+ofs))
  bcsave_tail(fp, output, s)
end

local function bcsave_machobj(ctx, output, s, ffi)
  ffi.cdef[[
typedef struct
{
  uint32_t magic, cputype, cpusubtype, filetype, ncmds, sizeofcmds, flags;
} mach_header;
typedef struct
{
  mach_header; uint32_t reserved;
} mach_header_64;
typedef struct {
  uint32_t cmd, cmdsize;
  char segname[16];
  uint32_t vmaddr, vmsize, fileoff, filesize;
  uint32_t maxprot, initprot, nsects, flags;
} mach_segment_command;
typedef struct {
  uint32_t cmd, cmdsize;
  char segname[16];
  uint64_t vmaddr, vmsize, fileoff, filesize;
  uint32_t maxprot, initprot, nsects, flags;
} mach_segment_command_64;
typedef struct {
  char sectname[16], segname[16];
  uint32_t addr, size;
  uint32_t offset, align, reloff, nreloc, flags;
  uint32_t reserved1, reserved2;
} mach_section;
typedef struct {
  char sectname[16], segname[16];
  uint64_t addr, size;
  uint32_t offset, align, reloff, nreloc, flags;
  uint32_t reserved1, reserved2, reserved3;
} mach_section_64;
typedef struct {
  uint32_t cmd, cmdsize, symoff, nsyms, stroff, strsize;
} mach_symtab_command;
typedef struct {
  int32_t strx;
  uint8_t type, sect;
  int16_t desc;
  uint32_t value;
} mach_nlist;
typedef struct {
  int32_t strx;
  uint8_t type, sect;
  uint16_t desc;
  uint64_t value;
} mach_nlist_64;
typedef struct
{
  int32_t magic, nfat_arch;
} mach_fat_header;
typedef struct
{
  int32_t cputype, cpusubtype, offset, size, align;
} mach_fat_arch;
typedef struct {
  struct {
    mach_header hdr;
    mach_segment_command seg;
    mach_section sec;
    mach_symtab_command sym;
  } arch[1];
  mach_nlist sym_entry;
  uint8_t space[4096];
} mach_obj;
typedef struct {
  struct {
    mach_header_64 hdr;
    mach_segment_command_64 seg;
    mach_section_64 sec;
    mach_symtab_command sym;
  } arch[1];
  mach_nlist_64 sym_entry;
  uint8_t space[4096];
} mach_obj_64;
typedef struct {
  mach_fat_header fat;
  mach_fat_arch fat_arch[2];
  struct {
    mach_header hdr;
    mach_segment_command seg;
    mach_section sec;
    mach_symtab_command sym;
  } arch[2];
  mach_nlist sym_entry;
  uint8_t space[4096];
} mach_fat_obj;
typedef struct {
  mach_fat_header fat;
  mach_fat_arch fat_arch[2];
  struct {
    mach_header_64 hdr;
    mach_segment_command_64 seg;
    mach_section_64 sec;
    mach_symtab_command sym;
  } arch[2];
  mach_nlist_64 sym_entry;
  uint8_t space[4096];
} mach_fat_obj_64;
]]
  local symname = '_'..LJBC_PREFIX..ctx.modname
  local isfat, is64, align, mobj = false, false, 4, "mach_obj"
  if ctx.arch == "x64" then
    is64, align, mobj = true, 8, "mach_obj_64"
  elseif ctx.arch == "arm" then
    isfat, mobj = true, "mach_fat_obj"
  elseif ctx.arch == "arm64" then
    is64, align, isfat, mobj = true, 8, true, "mach_fat_obj_64"
  else
    check(ctx.arch == "x86", "unsupported architecture for OSX")
  end
  local function aligned(v, a) return bit.band(v+a-1, -a) end
  local be32 = bit.bswap -- Mach-O FAT is BE, supported archs are LE.

  -- Create Mach-O object and fill in header.
  local o = ffi.new(mobj)
  local mach_size = aligned(ffi.offsetof(o, "space")+#symname+2, align)
  local cputype = ({ x86={7}, x64={0x01000007}, arm={7,12}, arm64={0x01000007,0x0100000c} })[ctx.arch]
  local cpusubtype = ({ x86={3}, x64={3}, arm={3,9}, arm64={3,0} })[ctx.arch]
  if isfat then
    o.fat.magic = be32(0xcafebabe)
    o.fat.nfat_arch = be32(#cpusubtype)
  end

  -- Fill in sections and symbols.
  for i=0,#cpusubtype-1 do
    local ofs = 0
    if isfat then
      local a = o.fat_arch[i]
      a.cputype = be32(cputype[i+1])
      a.cpusubtype = be32(cpusubtype[i+1])
      -- Subsequent slices overlap each other to share data.
      ofs = ffi.offsetof(o, "arch") + i*ffi.sizeof(o.arch[0])
      a.offset = be32(ofs)
      a.size = be32(mach_size-ofs+#s)
    end
    local a = o.arch[i]
    a.hdr.magic = is64 and 0xfeedfacf or 0xfeedface
    a.hdr.cputype = cputype[i+1]
    a.hdr.cpusubtype = cpusubtype[i+1]
    a.hdr.filetype = 1
    a.hdr.ncmds = 2
    a.hdr.sizeofcmds = ffi.sizeof(a.seg)+ffi.sizeof(a.sec)+ffi.sizeof(a.sym)
    a.seg.cmd = is64 and 0x19 or 0x1
    a.seg.cmdsize = ffi.sizeof(a.seg)+ffi.sizeof(a.sec)
    a.seg.vmsize = #s
    a.seg.fileoff = mach_size-ofs
    a.seg.filesize = #s
    a.seg.maxprot = 1
    a.seg.initprot = 1
    a.seg.nsects = 1
    ffi.copy(a.sec.sectname, "__data")
    ffi.copy(a.sec.segname, "__DATA")
    a.sec.size = #s
    a.sec.offset = mach_size-ofs
    a.sym.cmd = 2
    a.sym.cmdsize = ffi.sizeof(a.sym)
    a.sym.symoff = ffi.offsetof(o, "sym_entry")-ofs
    a.sym.nsyms = 1
    a.sym.stroff = ffi.offsetof(o, "sym_entry")+ffi.sizeof(o.sym_entry)-ofs
    a.sym.strsize = aligned(#symname+2, align)
  end
  o.sym_entry.type = 0xf
  o.sym_entry.sect = 1
  o.sym_entry.strx = 1
  ffi.copy(o.space+1, symname)

  -- Write Macho-O object file.
  local fp = savefile(output, "wb")
  fp:write(ffi.string(o, mach_size))
  bcsave_tail(fp, output, s)
end

local function bcsave_obj(ctx, output, s)
  local ok, ffi = pcall(require, "ffi")
  check(ok, "FFI library required to write this file type")
  if output == "-" and jit.os == "Windows" then
    set_stdout_binary(ffi)
  end
  if ctx.os == "windows" then
    return bcsave_peobj(ctx, output, s, ffi)
  elseif ctx.os == "osx" then
    return bcsave_machobj(ctx, output, s, ffi)
  else
    return bcsave_elfobj(ctx, output, s, ffi)
  end
end

------------------------------------------------------------------------------

local function bclist(ctx, input, output)
  local f = readfile(ctx, input)
  require("jit.bc").dump(f, savefile(output, "w"), true)
end

local function bcsave(ctx, input, output)
  local f = readfile(ctx, input)
  local s = string.dump(f, ctx.strip)
  local t = ctx.type
  if not t then
    t = detecttype(output)
    ctx.type = t
  end
  if t == "raw" then
    bcsave_raw(output, s)
  else
    if not ctx.modname then ctx.modname = detectmodname(input) end
    if t == "obj" then
      bcsave_obj(ctx, output, s)
    else
      bcsave_c(ctx, output, s)
    end
  end
end

local function docmd(...)
  local arg = {...}
  local n = 1
  local list = false
  local ctx = {
    strip = true, arch = jit.arch, os = jit.os:lower(),
    type = false, modname = false,
  }
  while n <= #arg do
    local a = arg[n]
    if type(a) == "string" and a:sub(1, 1) == "-" and a ~= "-" then
      tremove(arg, n)
      if a == "--" then break end
      for m=2,#a do
	local opt = a:sub(m, m)
	if opt == "l" then
	  list = true
	elseif opt == "s" then
	  ctx.strip = true
	elseif opt == "g" then
	  ctx.strip = false
	else
	  if arg[n] == nil or m ~= #a then usage() end
	  if opt == "e" then
	    if n ~= 1 then usage() end
	    arg[1] = check(loadstring(arg[1]))
	  elseif opt == "n" then
	    ctx.modname = checkmodname(tremove(arg, n))
	  elseif opt == "t" then
	    ctx.type = checkarg(tremove(arg, n), map_type, "file type")
	  elseif opt == "a" then
	    ctx.arch = checkarg(tremove(arg, n), map_arch, "architecture")
	  elseif opt == "o" then
	    ctx.os = checkarg(tremove(arg, n), map_os, "OS name")
	  elseif opt == "F" then
	    ctx.filename = "@"..tremove(arg, n)
	  else
	    usage()
	  end
	end
      end
    else
      n = n + 1
    end
  end
  if list then
    if #arg == 0 or #arg > 2 then usage() end
    bclist(ctx, arg[1], arg[2] or "-")
  else
    if #arg ~= 2 then usage() end
    bcsave(ctx, arg[1], arg[2])
  end
end

------------------------------------------------------------------------------

-- Public module functions.
return {
  start = docmd -- Process -b command line option.
}
<|MERGE_RESOLUTION|>--- conflicted
+++ resolved
@@ -85,10 +85,6 @@
 }
 
 local map_arch = {
-<<<<<<< HEAD
-  x86 = true, x64 = true, arm = true, arm64 = true, ppc = true,
-  mips = true, mipsel = true,
-=======
   x86 =		{ e = "le", b = 32, m = 3, p = 0x14c, },
   x64 =		{ e = "le", b = 64, m = 62, p = 0x8664, },
   arm =		{ e = "le", b = 32, m = 40, p = 0x1c0, },
@@ -101,7 +97,6 @@
   mips64el =	{ e = "le", b = 64, m = 8, f = 0x80000007, },
   mips64r6 =	{ e = "be", b = 64, m = 8, f = 0xa0000407, },
   mips64r6el =	{ e = "le", b = 64, m = 8, f = 0xa0000407, },
->>>>>>> 72efc42e
 }
 
 local map_os = {
@@ -160,7 +155,7 @@
 local function bcsave_c(ctx, output, s)
   local fp = savefile(output, "w")
   if ctx.type == "c" then
-    fp:write(format([[
+    fp:write(string.format([[
 #ifdef __cplusplus
 extern "C"
 #endif
@@ -241,17 +236,8 @@
 } ELF64obj;
 ]]
   local symname = LJBC_PREFIX..ctx.modname
-<<<<<<< HEAD
-  local is64, isbe = false, false
-  if ctx.arch == "x64" or ctx.arch == "arm64" then
-    is64 = true
-  elseif ctx.arch == "ppc" or ctx.arch == "mips" then
-    isbe = true
-  end
-=======
   local ai = assert(map_arch[ctx.arch])
   local is64, isbe = ai.b == 64, ai.e == "be"
->>>>>>> 72efc42e
 
   -- Handle different host/target endianess.
   local function f32(x) return x end
@@ -284,15 +270,8 @@
   hdr.eendian = isbe and 2 or 1
   hdr.eversion = 1
   hdr.type = f16(1)
-<<<<<<< HEAD
-  hdr.machine = f16(({ x86=3, x64=62, arm=40, arm64=183, ppc=20, mips=8, mipsel=8 })[ctx.arch])
-  if ctx.arch == "mips" or ctx.arch == "mipsel" then
-    hdr.flags = f32(0x50001006)
-  end
-=======
   hdr.machine = f16(ai.m)
   hdr.flags = f32(ai.f or 0)
->>>>>>> 72efc42e
   hdr.version = f32(1)
   hdr.shofs = fofs(ffi.offsetof(o, "sect"))
   hdr.ehsize = f16(ffi.sizeof(hdr))
