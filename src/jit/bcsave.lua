--- conflicted
+++ resolved
@@ -132,13 +132,8 @@
 local function bcsave_c(ctx, output, s)
   local fp = savefile(output, "w")
   if ctx.type == "c" then
-<<<<<<< HEAD
     fp:write(format([[
-#ifdef _cplusplus
-=======
-    fp:write(string.format([[
 #ifdef __cplusplus
->>>>>>> 62903bac
 extern "C"
 #endif
 #ifdef _WIN32
