--- conflicted
+++ resolved
@@ -1,6 +1,6 @@
 /*
 ** String formatting.
-** Copyright (C) 2005-2022 Mike Pall. See Copyright Notice in luajit.h
+** Copyright (C) 2005-2017 Mike Pall. See Copyright Notice in luajit.h
 */
 
 #include <stdio.h>
@@ -16,9 +16,7 @@
 #include "lj_state.h"
 #include "lj_char.h"
 #include "lj_strfmt.h"
-#if LJ_HASFFI
 #include "lj_ctype.h"
-#endif
 #include "lj_lib.h"
 
 /* -- Format parser ------------------------------------------------------- */
@@ -102,7 +100,7 @@
 char * lj_strfmt_wint(char *p, int32_t k)
 {
   uint32_t u = (uint32_t)k;
-  if (k < 0) { u = ~u+1u; *p++ = '-'; }
+  if (k < 0) { u = (uint32_t)-k; *p++ = '-'; }
   if (u < 10000) {
     if (u < 10) goto dig1;
     if (u < 100) goto dig2;
@@ -165,15 +163,10 @@
   if (tvisstr(o)) {
     *lenp = strV(o)->len;
     return strVdata(o);
-<<<<<<< HEAD
-=======
   } else if (tvisbuf(o)) {
     SBufExt *sbx = bufV(o);
     *lenp = sbufxlen(sbx);
     return sbx->r;
-  } else if (tvisint(o)) {
-    sb = lj_strfmt_putint(lj_buf_tmp_(L), intV(o));
->>>>>>> 72efc42e
   } else if (tvisnum(o)) {
     sb = lj_strfmt_putfnum(lj_buf_tmp_(L), STRFMT_G14, o->n);
   } else {
@@ -205,11 +198,7 @@
 }
 
 /* Add quoted string to buffer. */
-<<<<<<< HEAD
-SBuf * lj_strfmt_putquoted(SBuf *sb, GCstr *str)
-=======
 static SBuf *strfmt_putquotedlen(SBuf *sb, const char *s, MSize len)
->>>>>>> 72efc42e
 {
   lj_buf_putb(sb, '"');
   while (len--) {
@@ -236,12 +225,10 @@
   return sb;
 }
 
-#if LJ_HASJIT
-SBuf * LJ_FASTCALL lj_strfmt_putquoted(SBuf *sb, GCstr *str)
+SBuf * lj_strfmt_putquoted(SBuf *sb, GCstr *str)
 {
   return strfmt_putquotedlen(sb, strdata(str), str->len);
 }
-#endif
 
 /* -- Formatted conversions to buffer ------------------------------------- */
 
@@ -271,12 +258,10 @@
   return sb;
 }
 
-#if LJ_HASJIT
 SBuf *lj_strfmt_putfstr(SBuf *sb, SFormat sf, GCstr *str)
 {
   return strfmt_putfstrlen(sb, sf, strdata(str), str->len);
 }
-#endif
 
 /* Add formatted signed/unsigned integer to buffer. */
 SBuf *lj_strfmt_putfxint(SBuf *sb, SFormat sf, uint64_t k)
@@ -290,7 +275,7 @@
   /* Figure out signed prefixes. */
   if (STRFMT_TYPE(sf) == STRFMT_INT) {
     if ((int64_t)k < 0) {
-      k = ~k+1u;
+      k = (uint64_t)-(int64_t)k;
       prefix = 256 + '-';
     } else if ((sf & STRFMT_F_PLUS)) {
       prefix = 256 + '+';
@@ -392,15 +377,6 @@
 	lj_err_arg(L, arg, LJ_ERR_NOVAL);
       switch (STRFMT_TYPE(sf)) {
       case STRFMT_INT:
-	if (tvisint(o)) {
-	  int32_t k = intV(o);
-	  if (sf == STRFMT_INT)
-	    lj_strfmt_putint(sb, k);  /* Shortcut for plain %d. */
-	  else
-	    lj_strfmt_putfxint(sb, sf, k);
-	  break;
-	}
-#if LJ_HASFFI
 	if (tviscdata(o)) {
 	  GCcdata *cd = cdataV(o);
 	  if (cd->ctypeid == CTID_INT64 || cd->ctypeid == CTID_UINT64) {
@@ -408,15 +384,9 @@
 	    break;
 	  }
 	}
-#endif
 	lj_strfmt_putfnum_int(sb, sf, lj_lib_checknum(L, arg));
 	break;
       case STRFMT_UINT:
-	if (tvisint(o)) {
-	  lj_strfmt_putfxint(sb, sf, intV(o));
-	  break;
-	}
-#if LJ_HASFFI
 	if (tviscdata(o)) {
 	  GCcdata *cd = cdataV(o);
 	  if (cd->ctypeid == CTID_INT64 || cd->ctypeid == CTID_UINT64) {
@@ -424,7 +394,6 @@
 	    break;
 	  }
 	}
-#endif
 	lj_strfmt_putfnum_uint(sb, sf, lj_lib_checknum(L, arg));
 	break;
       case STRFMT_NUM:
