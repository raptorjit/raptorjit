/*
** Target architecture selection.
** Copyright (C) 2005-2022 Mike Pall. See Copyright Notice in luajit.h
*/

#ifndef _LJ_ARCH_H
#define _LJ_ARCH_H

#include "lua.h"

/* -- Target definitions -------------------------------------------------- */

/* Target endianess. */
#define LUAJIT_LE	0
#define LUAJIT_BE	1

/* Target architectures. */
#define LUAJIT_ARCH_X86		1
#define LUAJIT_ARCH_x86		1
#define LUAJIT_ARCH_X64		2
#define LUAJIT_ARCH_x64		2
#define LUAJIT_ARCH_ARM		3
#define LUAJIT_ARCH_arm		3
#define LUAJIT_ARCH_ARM64	4
#define LUAJIT_ARCH_arm64	4
#define LUAJIT_ARCH_PPC		5
#define LUAJIT_ARCH_ppc		5
#define LUAJIT_ARCH_MIPS	6
#define LUAJIT_ARCH_mips	6
#define LUAJIT_ARCH_MIPS32	6
#define LUAJIT_ARCH_mips32	6
#define LUAJIT_ARCH_MIPS64	7
#define LUAJIT_ARCH_mips64	7

/* Target OS. */
#define LUAJIT_OS_OTHER		0
#define LUAJIT_OS_WINDOWS	1
#define LUAJIT_OS_LINUX		2
#define LUAJIT_OS_OSX		3
#define LUAJIT_OS_BSD		4
#define LUAJIT_OS_POSIX		5

/* Number mode. */
#define LJ_NUMMODE_SINGLE	0	/* Single-number mode only. */
#define LJ_NUMMODE_SINGLE_DUAL	1	/* Default to single-number mode. */
#define LJ_NUMMODE_DUAL		2	/* Dual-number mode only. */
#define LJ_NUMMODE_DUAL_SINGLE	3	/* Default to dual-number mode. */

/* -- Target detection ---------------------------------------------------- */

/* Select native target if no target defined. */

/* Select native OS if no target OS defined. */
<<<<<<< HEAD
=======
#ifndef LUAJIT_OS

#if defined(_WIN32) && !defined(_XBOX_VER)
#define LUAJIT_OS	LUAJIT_OS_WINDOWS
#elif defined(__linux__)
#define LUAJIT_OS	LUAJIT_OS_LINUX
#elif defined(__MACH__) && defined(__APPLE__)
#include "TargetConditionals.h"
#define LUAJIT_OS	LUAJIT_OS_OSX
#elif (defined(__FreeBSD__) || defined(__FreeBSD_kernel__) || \
       defined(__NetBSD__) || defined(__OpenBSD__) || \
       defined(__DragonFly__)) && !defined(__ORBIS__) && !defined(__PROSPERO__)
#define LUAJIT_OS	LUAJIT_OS_BSD
#elif (defined(__sun__) && defined(__svr4__))
#define LJ_TARGET_SOLARIS	1
#define LUAJIT_OS	LUAJIT_OS_POSIX
#elif defined(__HAIKU__)
#define LUAJIT_OS	LUAJIT_OS_POSIX
#elif defined(__CYGWIN__)
#define LJ_TARGET_CYGWIN	1
#define LUAJIT_OS	LUAJIT_OS_POSIX
#elif defined(__QNX__)
#define LJ_TARGET_QNX		1
#define LUAJIT_OS	LUAJIT_OS_POSIX
#else
#define LUAJIT_OS	LUAJIT_OS_OTHER
#endif

#endif
>>>>>>> 72efc42e

/* Set target OS properties. */
#define LJ_OS_NAME	"Linux"

#define LJ_TARGET_WINDOWS	(LUAJIT_OS == LUAJIT_OS_WINDOWS)
#define LJ_TARGET_LINUX		(LUAJIT_OS == LUAJIT_OS_LINUX)
#define LJ_TARGET_OSX		(LUAJIT_OS == LUAJIT_OS_OSX)
#define LJ_TARGET_BSD		(LUAJIT_OS == LUAJIT_OS_BSD)
#define LJ_TARGET_POSIX		(LUAJIT_OS > LUAJIT_OS_WINDOWS)
#define LJ_TARGET_DLOPEN	LJ_TARGET_POSIX

<<<<<<< HEAD
=======
#if TARGET_OS_IPHONE
#define LJ_TARGET_IOS		1
#else
#define LJ_TARGET_IOS		0
#endif

#ifdef __CELLOS_LV2__
#define LJ_TARGET_PS3		1
#define LJ_TARGET_CONSOLE	1
#endif
>>>>>>> 72efc42e


<<<<<<< HEAD
=======
#ifdef __PROSPERO__
#define LJ_TARGET_PS5		1
#define LJ_TARGET_CONSOLE	1
#undef NULL
#define NULL ((void*)0)
#endif

#ifdef __psp2__
#define LJ_TARGET_PSVITA	1
#define LJ_TARGET_CONSOLE	1
#endif
>>>>>>> 72efc42e


<<<<<<< HEAD

/* Set target architecture properties. */
=======
#ifdef _DURANGO
#define LJ_TARGET_XBOXONE	1
#define LJ_TARGET_CONSOLE	1
#define LJ_TARGET_GC64		1
#endif

#ifdef __NX__
#define LJ_TARGET_NX		1
#define LJ_TARGET_CONSOLE	1
#undef NULL
#define NULL ((void*)0)
#endif

#ifdef _UWP
#define LJ_TARGET_UWP		1
#if LUAJIT_TARGET == LUAJIT_ARCH_X64
#define LJ_TARGET_GC64		1
#endif
#endif

/* -- Arch-specific settings ---------------------------------------------- */

/* Set target architecture properties. */
#if LUAJIT_TARGET == LUAJIT_ARCH_X86

#define LJ_ARCH_NAME		"x86"
#define LJ_ARCH_BITS		32
#define LJ_ARCH_ENDIAN		LUAJIT_LE
#define LJ_TARGET_X86		1
#define LJ_TARGET_X86ORX64	1
#define LJ_TARGET_EHRETREG	0
#define LJ_TARGET_EHRAREG	8
#define LJ_TARGET_MASKSHIFT	1
#define LJ_TARGET_MASKROT	1
#define LJ_TARGET_UNALIGNED	1
#define LJ_ARCH_NUMMODE		LJ_NUMMODE_SINGLE_DUAL

#elif LUAJIT_TARGET == LUAJIT_ARCH_X64
>>>>>>> 72efc42e

#define LJ_ARCH_NAME		"x64"
#define LJ_ARCH_BITS		64
#define LJ_ARCH_ENDIAN		LUAJIT_LE
<<<<<<< HEAD
#define LJ_ABI_WIN		0
=======
>>>>>>> 72efc42e
#define LJ_TARGET_X64		1
#define LJ_TARGET_X86ORX64	1
#define LJ_TARGET_EHRETREG	0
#define LJ_TARGET_EHRAREG	16
#define LJ_TARGET_JUMPRANGE	31	/* +-2^31 = +-2GB */
#define LJ_TARGET_MASKSHIFT	1
#define LJ_TARGET_MASKROT	1
#define LJ_TARGET_UNALIGNED	1
<<<<<<< HEAD
#define LJ_TARGET_GC64		1

=======
#define LJ_ARCH_NUMMODE		LJ_NUMMODE_SINGLE_DUAL
#ifndef LUAJIT_DISABLE_GC64
#define LJ_TARGET_GC64		1
#elif LJ_TARGET_OSX
#error "macOS requires GC64 -- don't disable it"
#endif

#elif LUAJIT_TARGET == LUAJIT_ARCH_ARM

#define LJ_ARCH_NAME		"arm"
#define LJ_ARCH_BITS		32
#define LJ_ARCH_ENDIAN		LUAJIT_LE
#if !defined(LJ_ARCH_HASFPU) && __SOFTFP__
#define LJ_ARCH_HASFPU		0
#endif
#if !defined(LJ_ABI_SOFTFP) && !__ARM_PCS_VFP
#define LJ_ABI_SOFTFP		1
#endif
#define LJ_ABI_EABI		1
#define LJ_TARGET_ARM		1
#define LJ_TARGET_EHRETREG	0
#define LJ_TARGET_EHRAREG	14
#define LJ_TARGET_JUMPRANGE	25	/* +-2^25 = +-32MB */
#define LJ_TARGET_MASKSHIFT	0
#define LJ_TARGET_MASKROT	1
#define LJ_TARGET_UNIFYROT	2	/* Want only IR_BROR. */
#define LJ_ARCH_NUMMODE		LJ_NUMMODE_DUAL

#if __ARM_ARCH == 8 || __ARM_ARCH_8__ || __ARM_ARCH_8A__
#define LJ_ARCH_VERSION		80
#elif __ARM_ARCH == 7 || __ARM_ARCH_7__ || __ARM_ARCH_7A__ || __ARM_ARCH_7R__ || __ARM_ARCH_7S__ || __ARM_ARCH_7VE__
#define LJ_ARCH_VERSION		70
#elif __ARM_ARCH_6T2__
#define LJ_ARCH_VERSION		61
#elif __ARM_ARCH == 6 || __ARM_ARCH_6__ || __ARM_ARCH_6J__ || __ARM_ARCH_6K__ || __ARM_ARCH_6Z__ || __ARM_ARCH_6ZK__
#define LJ_ARCH_VERSION		60
#else
#define LJ_ARCH_VERSION		50
#endif

#elif LUAJIT_TARGET == LUAJIT_ARCH_ARM64

#define LJ_ARCH_BITS		64
#if defined(__AARCH64EB__)
#define LJ_ARCH_NAME		"arm64be"
#define LJ_ARCH_ENDIAN		LUAJIT_BE
#else
#define LJ_ARCH_NAME		"arm64"
#define LJ_ARCH_ENDIAN		LUAJIT_LE
#endif
#if !defined(LJ_ABI_PAUTH) && defined(__arm64e__)
#define LJ_ABI_PAUTH		1
#endif
#define LJ_TARGET_ARM64		1
#define LJ_TARGET_EHRETREG	0
#define LJ_TARGET_EHRAREG	30
#define LJ_TARGET_JUMPRANGE	27	/* +-2^27 = +-128MB */
#define LJ_TARGET_MASKSHIFT	1
#define LJ_TARGET_MASKROT	1
#define LJ_TARGET_UNIFYROT	2	/* Want only IR_BROR. */
#define LJ_TARGET_GC64		1
#define LJ_ARCH_NUMMODE		LJ_NUMMODE_DUAL

#define LJ_ARCH_VERSION		80

#elif LUAJIT_TARGET == LUAJIT_ARCH_PPC

#ifndef LJ_ARCH_ENDIAN
#if __BYTE_ORDER__ != __ORDER_BIG_ENDIAN__
#define LJ_ARCH_ENDIAN		LUAJIT_LE
#else
#define LJ_ARCH_ENDIAN		LUAJIT_BE
#endif
#endif

#if _LP64
#define LJ_ARCH_BITS		64
#if LJ_ARCH_ENDIAN == LUAJIT_LE
#define LJ_ARCH_NAME		"ppc64le"
#else
#define LJ_ARCH_NAME		"ppc64"
#endif
#else
#define LJ_ARCH_BITS		32
#define LJ_ARCH_NAME		"ppc"

#if !defined(LJ_ARCH_HASFPU)
#if defined(_SOFT_FLOAT) || defined(_SOFT_DOUBLE)
#define LJ_ARCH_HASFPU		0
#else
#define LJ_ARCH_HASFPU		1
#endif
#endif

#if !defined(LJ_ABI_SOFTFP)
#if defined(_SOFT_FLOAT) || defined(_SOFT_DOUBLE)
#define LJ_ABI_SOFTFP		1
#else
#define LJ_ABI_SOFTFP		0
#endif
#endif
#endif

#if LJ_ABI_SOFTFP
#define LJ_ARCH_NUMMODE		LJ_NUMMODE_DUAL
#else
#define LJ_ARCH_NUMMODE		LJ_NUMMODE_DUAL_SINGLE
#endif

#define LJ_TARGET_PPC		1
#define LJ_TARGET_EHRETREG	3
#define LJ_TARGET_EHRAREG	65
#define LJ_TARGET_JUMPRANGE	25	/* +-2^25 = +-32MB */
#define LJ_TARGET_MASKSHIFT	0
#define LJ_TARGET_MASKROT	1
#define LJ_TARGET_UNIFYROT	1	/* Want only IR_BROL. */

#if LJ_TARGET_CONSOLE
#define LJ_ARCH_PPC32ON64	1
#define LJ_ARCH_NOFFI		1
#elif LJ_ARCH_BITS == 64
#error "No support for PPC64"
#endif

#if _ARCH_PWR7
#define LJ_ARCH_VERSION		70
#elif _ARCH_PWR6
#define LJ_ARCH_VERSION		60
#elif _ARCH_PWR5X
#define LJ_ARCH_VERSION		51
#elif _ARCH_PWR5
#define LJ_ARCH_VERSION		50
#elif _ARCH_PWR4
#define LJ_ARCH_VERSION		40
#else
#define LJ_ARCH_VERSION		0
#endif
#if _ARCH_PPCSQ
#define LJ_ARCH_SQRT		1
#endif
#if _ARCH_PWR5X
#define LJ_ARCH_ROUND		1
#endif
#if __PPU__
#define LJ_ARCH_CELL		1
#endif
#if LJ_TARGET_XBOX360
#define LJ_ARCH_XENON		1
#endif

#elif LUAJIT_TARGET == LUAJIT_ARCH_MIPS32 || LUAJIT_TARGET == LUAJIT_ARCH_MIPS64

#if defined(__MIPSEL__) || defined(__MIPSEL) || defined(_MIPSEL)
#if __mips_isa_rev >= 6
#define LJ_TARGET_MIPSR6	1
#define LJ_TARGET_UNALIGNED	1
#endif
#if LUAJIT_TARGET == LUAJIT_ARCH_MIPS32
#if LJ_TARGET_MIPSR6
#define LJ_ARCH_NAME		"mips32r6el"
#else
#define LJ_ARCH_NAME		"mipsel"
#endif
#else
#if LJ_TARGET_MIPSR6
#define LJ_ARCH_NAME		"mips64r6el"
#else
#define LJ_ARCH_NAME		"mips64el"
#endif
#endif
#define LJ_ARCH_ENDIAN		LUAJIT_LE
#else
#if LUAJIT_TARGET == LUAJIT_ARCH_MIPS32
#if LJ_TARGET_MIPSR6
#define LJ_ARCH_NAME		"mips32r6"
#else
#define LJ_ARCH_NAME		"mips"
#endif
#else
#if LJ_TARGET_MIPSR6
#define LJ_ARCH_NAME		"mips64r6"
#else
#define LJ_ARCH_NAME		"mips64"
#endif
#endif
#define LJ_ARCH_ENDIAN		LUAJIT_BE
#endif

#if !defined(LJ_ARCH_HASFPU)
#ifdef __mips_soft_float
#define LJ_ARCH_HASFPU		0
#else
#define LJ_ARCH_HASFPU		1
#endif
#endif

#if !defined(LJ_ABI_SOFTFP)
#ifdef __mips_soft_float
#define LJ_ABI_SOFTFP		1
#else
#define LJ_ABI_SOFTFP		0
#endif
#endif

#if LUAJIT_TARGET == LUAJIT_ARCH_MIPS32
#define LJ_ARCH_BITS		32
#define LJ_TARGET_MIPS32	1
#else
#define LJ_ARCH_BITS		64
#define LJ_TARGET_MIPS64	1
#define LJ_TARGET_GC64		1
#endif
#define LJ_TARGET_MIPS		1
#define LJ_TARGET_EHRETREG	4
#define LJ_TARGET_EHRAREG	31
#define LJ_TARGET_JUMPRANGE	27	/* 2*2^27 = 256MB-aligned region */
#define LJ_TARGET_MASKSHIFT	1
#define LJ_TARGET_MASKROT	1
#define LJ_TARGET_UNIFYROT	2	/* Want only IR_BROR. */
#define LJ_ARCH_NUMMODE		LJ_NUMMODE_DUAL

#if LJ_TARGET_MIPSR6
#define LJ_ARCH_VERSION		60
#elif _MIPS_ARCH_MIPS32R2 || _MIPS_ARCH_MIPS64R2
#define LJ_ARCH_VERSION		20
#else
#define LJ_ARCH_VERSION		10
#endif

#else
#error "No target architecture defined"
#endif
>>>>>>> 72efc42e

/* -- Checks for requirements --------------------------------------------- */

/* Check for minimum required compiler versions. */
#if defined(__GNUC__)
#if __GNUC__ < 4
#error "Need at least GCC 4.0 or newer"
#endif
<<<<<<< HEAD
=======
#elif LJ_TARGET_ARM
#if (__GNUC__ < 4) || ((__GNUC__ == 4) && __GNUC_MINOR__ < 2)
#error "Need at least GCC 4.2 or newer"
#endif
#elif LJ_TARGET_ARM64
#if __clang__
#if ((__clang_major__ < 3) || ((__clang_major__ == 3) && __clang_minor__ < 5)) && !defined(__NX_TOOLCHAIN_MAJOR__)
#error "Need at least Clang 3.5 or newer"
#endif
#else
#if (__GNUC__ < 4) || ((__GNUC__ == 4) && __GNUC_MINOR__ < 8)
#error "Need at least GCC 4.8 or newer"
#endif
#endif
#elif !LJ_TARGET_PS3
#if __clang__
#if ((__clang_major__ < 3) || ((__clang_major__ == 3) && __clang_minor__ < 5))
#error "Need at least Clang 3.5 or newer"
#endif
#else
#if (__GNUC__ < 4) || ((__GNUC__ == 4) && __GNUC_MINOR__ < 3)
#error "Need at least GCC 4.3 or newer"
#endif
#endif
>>>>>>> 72efc42e
#endif
#endif

/* Check target-specific constraints. */
#ifndef _BUILDVM_H
#if __USING_SJLJ_EXCEPTIONS__
#error "Need a C compiler with native exception handling on x64"
#endif
<<<<<<< HEAD
=======
#elif LJ_TARGET_ARM
#if defined(__ARMEB__)
#error "No support for big-endian ARM"
#endif
#if __ARM_ARCH_6M__ || __ARM_ARCH_7M__ || __ARM_ARCH_7EM__
#error "No support for Cortex-M CPUs"
#endif
#if !(__ARM_EABI__ || LJ_TARGET_IOS)
#error "Only ARM EABI or iOS 3.0+ ABI is supported"
#endif
#elif LJ_TARGET_ARM64
#if defined(_ILP32)
#error "No support for ILP32 model on ARM64"
#endif
#elif LJ_TARGET_PPC
#if defined(_LITTLE_ENDIAN) && (!defined(_BYTE_ORDER) || (_BYTE_ORDER == _LITTLE_ENDIAN))
#error "No support for little-endian PPC32"
#endif
#if defined(__NO_FPRS__) && !defined(_SOFT_FLOAT)
#error "No support for PPC/e500 anymore (use LuaJIT 2.0)"
#endif
#elif LJ_TARGET_MIPS32
#if !((defined(_MIPS_SIM_ABI32) && _MIPS_SIM == _MIPS_SIM_ABI32) || (defined(_ABIO32) && _MIPS_SIM == _ABIO32))
#error "Only o32 ABI supported for MIPS32"
#endif
#if LJ_TARGET_MIPSR6
/* Not that useful, since most available r6 CPUs are 64 bit. */
#error "No support for MIPS32R6"
#endif
#elif LJ_TARGET_MIPS64
#if !((defined(_MIPS_SIM_ABI64) && _MIPS_SIM == _MIPS_SIM_ABI64) || (defined(_ABI64) && _MIPS_SIM == _ABI64))
/* MIPS32ON64 aka n32 ABI support might be desirable, but difficult. */
#error "Only n64 ABI supported for MIPS64"
#endif
#endif
#endif

/* -- Derived defines ----------------------------------------------------- */

/* Enable or disable the dual-number mode for the VM. */
#if (LJ_ARCH_NUMMODE == LJ_NUMMODE_SINGLE && LUAJIT_NUMMODE == 2) || \
    (LJ_ARCH_NUMMODE == LJ_NUMMODE_DUAL && LUAJIT_NUMMODE == 1)
#error "No support for this number mode on this architecture"
#endif
#if LJ_ARCH_NUMMODE == LJ_NUMMODE_DUAL || \
    (LJ_ARCH_NUMMODE == LJ_NUMMODE_DUAL_SINGLE && LUAJIT_NUMMODE != 1) || \
    (LJ_ARCH_NUMMODE == LJ_NUMMODE_SINGLE_DUAL && LUAJIT_NUMMODE == 2)
#define LJ_DUALNUM		1
#else
#define LJ_DUALNUM		0
#endif

#if LJ_TARGET_IOS || LJ_TARGET_CONSOLE
/* Runtime code generation is restricted on iOS. Complain to Apple, not me. */
/* Ditto for the consoles. Complain to Sony or MS, not me. */
#ifndef LUAJIT_ENABLE_JIT
#define LJ_OS_NOJIT		1
#endif
#endif

/* 64 bit GC references. */
#if LJ_TARGET_GC64
#define LJ_GC64			1
#else
#define LJ_GC64			0
>>>>>>> 72efc42e
#endif

/* 2-slot frame info. */
#define LJ_FR2			1

/* Disable or enable the JIT compiler. */
#if defined(LUAJIT_DISABLE_JIT) || defined(LJ_ARCH_NOJIT) || defined(LJ_OS_NOJIT)
#define LJ_HASJIT		0
#else
#define LJ_HASJIT		1
#endif

<<<<<<< HEAD
=======
/* Disable or enable the FFI extension. */
#if defined(LUAJIT_DISABLE_FFI) || defined(LJ_ARCH_NOFFI)
#define LJ_HASFFI		0
#else
#define LJ_HASFFI		1
#endif

/* Disable or enable the string buffer extension. */
#if defined(LUAJIT_DISABLE_BUFFER)
#define LJ_HASBUFFER		0
#else
#define LJ_HASBUFFER		1
#endif

#if defined(LUAJIT_DISABLE_PROFILE)
#define LJ_HASPROFILE		0
#elif LJ_TARGET_POSIX
#define LJ_HASPROFILE		1
#define LJ_PROFILE_SIGPROF	1
#elif LJ_TARGET_PS3
#define LJ_HASPROFILE		1
#define LJ_PROFILE_PTHREAD	1
#elif LJ_TARGET_WINDOWS || LJ_TARGET_XBOX360
#define LJ_HASPROFILE		1
#define LJ_PROFILE_WTHREAD	1
#else
#define LJ_HASPROFILE		0
#endif

>>>>>>> 72efc42e
#ifndef LJ_ARCH_HASFPU
#define LJ_ARCH_HASFPU		1
#endif
#define LJ_ABI_SOFTFP		0
#define LJ_SOFTFP		(!LJ_ARCH_HASFPU)

#ifndef LJ_ABI_PAUTH
#define LJ_ABI_PAUTH		0
#endif

#if LJ_ARCH_ENDIAN == LUAJIT_BE
#define LJ_ENDIAN_SELECT(le, be)	be
#define LJ_ENDIAN_LOHI(lo, hi)		hi lo
#else
#define LJ_ENDIAN_SELECT(le, be)	le
#define LJ_ENDIAN_LOHI(lo, hi)		lo hi
#endif

#ifndef LJ_TARGET_UNALIGNED
#define LJ_TARGET_UNALIGNED	0
#endif

<<<<<<< HEAD
=======
#ifndef LJ_PAGESIZE
#define LJ_PAGESIZE		4096
#endif

/* Various workarounds for embedded operating systems or weak C runtimes. */
#if defined(__ANDROID__) || defined(__symbian__) || LJ_TARGET_XBOX360 || LJ_TARGET_WINDOWS
#define LUAJIT_NO_LOG2
#endif
#if LJ_TARGET_CONSOLE || (LJ_TARGET_IOS && __IPHONE_OS_VERSION_MIN_REQUIRED >= __IPHONE_8_0)
#define LJ_NO_SYSTEM		1
#endif

#if LJ_TARGET_WINDOWS || LJ_TARGET_CYGWIN
#define LJ_ABI_WIN		1
#else
#define LJ_ABI_WIN		0
#endif

#if LJ_TARGET_WINDOWS
#if LJ_TARGET_UWP
#define LJ_WIN_VALLOC	VirtualAllocFromApp
#define LJ_WIN_VPROTECT	VirtualProtectFromApp
extern void *LJ_WIN_LOADLIBA(const char *path);
#else
#define LJ_WIN_VALLOC	VirtualAlloc
#define LJ_WIN_VPROTECT	VirtualProtect
#define LJ_WIN_LOADLIBA(path)	LoadLibraryExA((path), NULL, 0)
#endif
#endif

#if defined(LUAJIT_NO_UNWIND) || __GNU_COMPACT_EH__ || defined(__symbian__) || LJ_TARGET_IOS || LJ_TARGET_PS3 || LJ_TARGET_PS4 || LJ_TARGET_PS5
#define LJ_NO_UNWIND		1
#endif

#if !LJ_NO_UNWIND && !defined(LUAJIT_UNWIND_INTERNAL) && (LJ_ABI_WIN || (defined(LUAJIT_UNWIND_EXTERNAL) && (defined(__GNUC__) || defined(__clang__))))
#define LJ_UNWIND_EXT		1
#else
#define LJ_UNWIND_EXT		0
#endif

#if LJ_UNWIND_EXT && LJ_HASJIT && !LJ_TARGET_ARM && !(LJ_ABI_WIN && LJ_TARGET_X86)
#define LJ_UNWIND_JIT		1
#else
#define LJ_UNWIND_JIT		0
#endif

>>>>>>> 72efc42e
/* Compatibility with Lua 5.1 vs. 5.2. */
#ifdef LUAJIT_ENABLE_LUA52COMPAT
#define LJ_52			1
#else
#define LJ_52			0
#endif

/* -- VM security --------------------------------------------------------- */

/* Don't make any changes here. Instead build with:
**   make "XCFLAGS=-DLUAJIT_SECURITY_flag=value"
**
** Important note to distro maintainers: DO NOT change the defaults for a
** regular distro build -- neither upwards, nor downwards!
** These build-time configurable security flags are intended for embedders
** who may have specific needs wrt. security vs. performance.
*/

/* Security defaults. */
#ifndef LUAJIT_SECURITY_PRNG
/* PRNG init: 0 = fixed/insecure, 1 = secure from OS. */
#define LUAJIT_SECURITY_PRNG	1
#endif

#ifndef LUAJIT_SECURITY_STRHASH
/* String hash: 0 = sparse only, 1 = sparse + dense. */
#define LUAJIT_SECURITY_STRHASH	1
#endif

#ifndef LUAJIT_SECURITY_STRID
/* String IDs: 0 = linear, 1 = reseed < 255, 2 = reseed < 15, 3 = random. */
#define LUAJIT_SECURITY_STRID	1
#endif

#ifndef LUAJIT_SECURITY_MCODE
/* Machine code page protection: 0 = insecure RWX, 1 = secure RW^X. */
#define LUAJIT_SECURITY_MCODE	1
#endif

#define LJ_SECURITY_MODE \
  ( 0u \
  | ((LUAJIT_SECURITY_PRNG & 3) << 0) \
  | ((LUAJIT_SECURITY_STRHASH & 3) << 2) \
  | ((LUAJIT_SECURITY_STRID & 3) << 4) \
  | ((LUAJIT_SECURITY_MCODE & 3) << 6) \
  )
#define LJ_SECURITY_MODESTRING \
  "\004prng\007strhash\005strid\005mcode"

#endif<|MERGE_RESOLUTION|>--- conflicted
+++ resolved
@@ -51,38 +51,6 @@
 /* Select native target if no target defined. */
 
 /* Select native OS if no target OS defined. */
-<<<<<<< HEAD
-=======
-#ifndef LUAJIT_OS
-
-#if defined(_WIN32) && !defined(_XBOX_VER)
-#define LUAJIT_OS	LUAJIT_OS_WINDOWS
-#elif defined(__linux__)
-#define LUAJIT_OS	LUAJIT_OS_LINUX
-#elif defined(__MACH__) && defined(__APPLE__)
-#include "TargetConditionals.h"
-#define LUAJIT_OS	LUAJIT_OS_OSX
-#elif (defined(__FreeBSD__) || defined(__FreeBSD_kernel__) || \
-       defined(__NetBSD__) || defined(__OpenBSD__) || \
-       defined(__DragonFly__)) && !defined(__ORBIS__) && !defined(__PROSPERO__)
-#define LUAJIT_OS	LUAJIT_OS_BSD
-#elif (defined(__sun__) && defined(__svr4__))
-#define LJ_TARGET_SOLARIS	1
-#define LUAJIT_OS	LUAJIT_OS_POSIX
-#elif defined(__HAIKU__)
-#define LUAJIT_OS	LUAJIT_OS_POSIX
-#elif defined(__CYGWIN__)
-#define LJ_TARGET_CYGWIN	1
-#define LUAJIT_OS	LUAJIT_OS_POSIX
-#elif defined(__QNX__)
-#define LJ_TARGET_QNX		1
-#define LUAJIT_OS	LUAJIT_OS_POSIX
-#else
-#define LUAJIT_OS	LUAJIT_OS_OTHER
-#endif
-
-#endif
->>>>>>> 72efc42e
 
 /* Set target OS properties. */
 #define LJ_OS_NAME	"Linux"
@@ -94,88 +62,17 @@
 #define LJ_TARGET_POSIX		(LUAJIT_OS > LUAJIT_OS_WINDOWS)
 #define LJ_TARGET_DLOPEN	LJ_TARGET_POSIX
 
-<<<<<<< HEAD
-=======
-#if TARGET_OS_IPHONE
-#define LJ_TARGET_IOS		1
-#else
-#define LJ_TARGET_IOS		0
-#endif
-
-#ifdef __CELLOS_LV2__
-#define LJ_TARGET_PS3		1
-#define LJ_TARGET_CONSOLE	1
-#endif
->>>>>>> 72efc42e
 
 
-<<<<<<< HEAD
-=======
-#ifdef __PROSPERO__
-#define LJ_TARGET_PS5		1
-#define LJ_TARGET_CONSOLE	1
-#undef NULL
-#define NULL ((void*)0)
-#endif
-
-#ifdef __psp2__
-#define LJ_TARGET_PSVITA	1
-#define LJ_TARGET_CONSOLE	1
-#endif
->>>>>>> 72efc42e
 
 
-<<<<<<< HEAD
 
 /* Set target architecture properties. */
-=======
-#ifdef _DURANGO
-#define LJ_TARGET_XBOXONE	1
-#define LJ_TARGET_CONSOLE	1
-#define LJ_TARGET_GC64		1
-#endif
-
-#ifdef __NX__
-#define LJ_TARGET_NX		1
-#define LJ_TARGET_CONSOLE	1
-#undef NULL
-#define NULL ((void*)0)
-#endif
-
-#ifdef _UWP
-#define LJ_TARGET_UWP		1
-#if LUAJIT_TARGET == LUAJIT_ARCH_X64
-#define LJ_TARGET_GC64		1
-#endif
-#endif
-
-/* -- Arch-specific settings ---------------------------------------------- */
-
-/* Set target architecture properties. */
-#if LUAJIT_TARGET == LUAJIT_ARCH_X86
-
-#define LJ_ARCH_NAME		"x86"
-#define LJ_ARCH_BITS		32
-#define LJ_ARCH_ENDIAN		LUAJIT_LE
-#define LJ_TARGET_X86		1
-#define LJ_TARGET_X86ORX64	1
-#define LJ_TARGET_EHRETREG	0
-#define LJ_TARGET_EHRAREG	8
-#define LJ_TARGET_MASKSHIFT	1
-#define LJ_TARGET_MASKROT	1
-#define LJ_TARGET_UNALIGNED	1
-#define LJ_ARCH_NUMMODE		LJ_NUMMODE_SINGLE_DUAL
-
-#elif LUAJIT_TARGET == LUAJIT_ARCH_X64
->>>>>>> 72efc42e
 
 #define LJ_ARCH_NAME		"x64"
 #define LJ_ARCH_BITS		64
 #define LJ_ARCH_ENDIAN		LUAJIT_LE
-<<<<<<< HEAD
 #define LJ_ABI_WIN		0
-=======
->>>>>>> 72efc42e
 #define LJ_TARGET_X64		1
 #define LJ_TARGET_X86ORX64	1
 #define LJ_TARGET_EHRETREG	0
@@ -184,243 +81,8 @@
 #define LJ_TARGET_MASKSHIFT	1
 #define LJ_TARGET_MASKROT	1
 #define LJ_TARGET_UNALIGNED	1
-<<<<<<< HEAD
 #define LJ_TARGET_GC64		1
 
-=======
-#define LJ_ARCH_NUMMODE		LJ_NUMMODE_SINGLE_DUAL
-#ifndef LUAJIT_DISABLE_GC64
-#define LJ_TARGET_GC64		1
-#elif LJ_TARGET_OSX
-#error "macOS requires GC64 -- don't disable it"
-#endif
-
-#elif LUAJIT_TARGET == LUAJIT_ARCH_ARM
-
-#define LJ_ARCH_NAME		"arm"
-#define LJ_ARCH_BITS		32
-#define LJ_ARCH_ENDIAN		LUAJIT_LE
-#if !defined(LJ_ARCH_HASFPU) && __SOFTFP__
-#define LJ_ARCH_HASFPU		0
-#endif
-#if !defined(LJ_ABI_SOFTFP) && !__ARM_PCS_VFP
-#define LJ_ABI_SOFTFP		1
-#endif
-#define LJ_ABI_EABI		1
-#define LJ_TARGET_ARM		1
-#define LJ_TARGET_EHRETREG	0
-#define LJ_TARGET_EHRAREG	14
-#define LJ_TARGET_JUMPRANGE	25	/* +-2^25 = +-32MB */
-#define LJ_TARGET_MASKSHIFT	0
-#define LJ_TARGET_MASKROT	1
-#define LJ_TARGET_UNIFYROT	2	/* Want only IR_BROR. */
-#define LJ_ARCH_NUMMODE		LJ_NUMMODE_DUAL
-
-#if __ARM_ARCH == 8 || __ARM_ARCH_8__ || __ARM_ARCH_8A__
-#define LJ_ARCH_VERSION		80
-#elif __ARM_ARCH == 7 || __ARM_ARCH_7__ || __ARM_ARCH_7A__ || __ARM_ARCH_7R__ || __ARM_ARCH_7S__ || __ARM_ARCH_7VE__
-#define LJ_ARCH_VERSION		70
-#elif __ARM_ARCH_6T2__
-#define LJ_ARCH_VERSION		61
-#elif __ARM_ARCH == 6 || __ARM_ARCH_6__ || __ARM_ARCH_6J__ || __ARM_ARCH_6K__ || __ARM_ARCH_6Z__ || __ARM_ARCH_6ZK__
-#define LJ_ARCH_VERSION		60
-#else
-#define LJ_ARCH_VERSION		50
-#endif
-
-#elif LUAJIT_TARGET == LUAJIT_ARCH_ARM64
-
-#define LJ_ARCH_BITS		64
-#if defined(__AARCH64EB__)
-#define LJ_ARCH_NAME		"arm64be"
-#define LJ_ARCH_ENDIAN		LUAJIT_BE
-#else
-#define LJ_ARCH_NAME		"arm64"
-#define LJ_ARCH_ENDIAN		LUAJIT_LE
-#endif
-#if !defined(LJ_ABI_PAUTH) && defined(__arm64e__)
-#define LJ_ABI_PAUTH		1
-#endif
-#define LJ_TARGET_ARM64		1
-#define LJ_TARGET_EHRETREG	0
-#define LJ_TARGET_EHRAREG	30
-#define LJ_TARGET_JUMPRANGE	27	/* +-2^27 = +-128MB */
-#define LJ_TARGET_MASKSHIFT	1
-#define LJ_TARGET_MASKROT	1
-#define LJ_TARGET_UNIFYROT	2	/* Want only IR_BROR. */
-#define LJ_TARGET_GC64		1
-#define LJ_ARCH_NUMMODE		LJ_NUMMODE_DUAL
-
-#define LJ_ARCH_VERSION		80
-
-#elif LUAJIT_TARGET == LUAJIT_ARCH_PPC
-
-#ifndef LJ_ARCH_ENDIAN
-#if __BYTE_ORDER__ != __ORDER_BIG_ENDIAN__
-#define LJ_ARCH_ENDIAN		LUAJIT_LE
-#else
-#define LJ_ARCH_ENDIAN		LUAJIT_BE
-#endif
-#endif
-
-#if _LP64
-#define LJ_ARCH_BITS		64
-#if LJ_ARCH_ENDIAN == LUAJIT_LE
-#define LJ_ARCH_NAME		"ppc64le"
-#else
-#define LJ_ARCH_NAME		"ppc64"
-#endif
-#else
-#define LJ_ARCH_BITS		32
-#define LJ_ARCH_NAME		"ppc"
-
-#if !defined(LJ_ARCH_HASFPU)
-#if defined(_SOFT_FLOAT) || defined(_SOFT_DOUBLE)
-#define LJ_ARCH_HASFPU		0
-#else
-#define LJ_ARCH_HASFPU		1
-#endif
-#endif
-
-#if !defined(LJ_ABI_SOFTFP)
-#if defined(_SOFT_FLOAT) || defined(_SOFT_DOUBLE)
-#define LJ_ABI_SOFTFP		1
-#else
-#define LJ_ABI_SOFTFP		0
-#endif
-#endif
-#endif
-
-#if LJ_ABI_SOFTFP
-#define LJ_ARCH_NUMMODE		LJ_NUMMODE_DUAL
-#else
-#define LJ_ARCH_NUMMODE		LJ_NUMMODE_DUAL_SINGLE
-#endif
-
-#define LJ_TARGET_PPC		1
-#define LJ_TARGET_EHRETREG	3
-#define LJ_TARGET_EHRAREG	65
-#define LJ_TARGET_JUMPRANGE	25	/* +-2^25 = +-32MB */
-#define LJ_TARGET_MASKSHIFT	0
-#define LJ_TARGET_MASKROT	1
-#define LJ_TARGET_UNIFYROT	1	/* Want only IR_BROL. */
-
-#if LJ_TARGET_CONSOLE
-#define LJ_ARCH_PPC32ON64	1
-#define LJ_ARCH_NOFFI		1
-#elif LJ_ARCH_BITS == 64
-#error "No support for PPC64"
-#endif
-
-#if _ARCH_PWR7
-#define LJ_ARCH_VERSION		70
-#elif _ARCH_PWR6
-#define LJ_ARCH_VERSION		60
-#elif _ARCH_PWR5X
-#define LJ_ARCH_VERSION		51
-#elif _ARCH_PWR5
-#define LJ_ARCH_VERSION		50
-#elif _ARCH_PWR4
-#define LJ_ARCH_VERSION		40
-#else
-#define LJ_ARCH_VERSION		0
-#endif
-#if _ARCH_PPCSQ
-#define LJ_ARCH_SQRT		1
-#endif
-#if _ARCH_PWR5X
-#define LJ_ARCH_ROUND		1
-#endif
-#if __PPU__
-#define LJ_ARCH_CELL		1
-#endif
-#if LJ_TARGET_XBOX360
-#define LJ_ARCH_XENON		1
-#endif
-
-#elif LUAJIT_TARGET == LUAJIT_ARCH_MIPS32 || LUAJIT_TARGET == LUAJIT_ARCH_MIPS64
-
-#if defined(__MIPSEL__) || defined(__MIPSEL) || defined(_MIPSEL)
-#if __mips_isa_rev >= 6
-#define LJ_TARGET_MIPSR6	1
-#define LJ_TARGET_UNALIGNED	1
-#endif
-#if LUAJIT_TARGET == LUAJIT_ARCH_MIPS32
-#if LJ_TARGET_MIPSR6
-#define LJ_ARCH_NAME		"mips32r6el"
-#else
-#define LJ_ARCH_NAME		"mipsel"
-#endif
-#else
-#if LJ_TARGET_MIPSR6
-#define LJ_ARCH_NAME		"mips64r6el"
-#else
-#define LJ_ARCH_NAME		"mips64el"
-#endif
-#endif
-#define LJ_ARCH_ENDIAN		LUAJIT_LE
-#else
-#if LUAJIT_TARGET == LUAJIT_ARCH_MIPS32
-#if LJ_TARGET_MIPSR6
-#define LJ_ARCH_NAME		"mips32r6"
-#else
-#define LJ_ARCH_NAME		"mips"
-#endif
-#else
-#if LJ_TARGET_MIPSR6
-#define LJ_ARCH_NAME		"mips64r6"
-#else
-#define LJ_ARCH_NAME		"mips64"
-#endif
-#endif
-#define LJ_ARCH_ENDIAN		LUAJIT_BE
-#endif
-
-#if !defined(LJ_ARCH_HASFPU)
-#ifdef __mips_soft_float
-#define LJ_ARCH_HASFPU		0
-#else
-#define LJ_ARCH_HASFPU		1
-#endif
-#endif
-
-#if !defined(LJ_ABI_SOFTFP)
-#ifdef __mips_soft_float
-#define LJ_ABI_SOFTFP		1
-#else
-#define LJ_ABI_SOFTFP		0
-#endif
-#endif
-
-#if LUAJIT_TARGET == LUAJIT_ARCH_MIPS32
-#define LJ_ARCH_BITS		32
-#define LJ_TARGET_MIPS32	1
-#else
-#define LJ_ARCH_BITS		64
-#define LJ_TARGET_MIPS64	1
-#define LJ_TARGET_GC64		1
-#endif
-#define LJ_TARGET_MIPS		1
-#define LJ_TARGET_EHRETREG	4
-#define LJ_TARGET_EHRAREG	31
-#define LJ_TARGET_JUMPRANGE	27	/* 2*2^27 = 256MB-aligned region */
-#define LJ_TARGET_MASKSHIFT	1
-#define LJ_TARGET_MASKROT	1
-#define LJ_TARGET_UNIFYROT	2	/* Want only IR_BROR. */
-#define LJ_ARCH_NUMMODE		LJ_NUMMODE_DUAL
-
-#if LJ_TARGET_MIPSR6
-#define LJ_ARCH_VERSION		60
-#elif _MIPS_ARCH_MIPS32R2 || _MIPS_ARCH_MIPS64R2
-#define LJ_ARCH_VERSION		20
-#else
-#define LJ_ARCH_VERSION		10
-#endif
-
-#else
-#error "No target architecture defined"
-#endif
->>>>>>> 72efc42e
 
 /* -- Checks for requirements --------------------------------------------- */
 
@@ -429,34 +91,6 @@
 #if __GNUC__ < 4
 #error "Need at least GCC 4.0 or newer"
 #endif
-<<<<<<< HEAD
-=======
-#elif LJ_TARGET_ARM
-#if (__GNUC__ < 4) || ((__GNUC__ == 4) && __GNUC_MINOR__ < 2)
-#error "Need at least GCC 4.2 or newer"
-#endif
-#elif LJ_TARGET_ARM64
-#if __clang__
-#if ((__clang_major__ < 3) || ((__clang_major__ == 3) && __clang_minor__ < 5)) && !defined(__NX_TOOLCHAIN_MAJOR__)
-#error "Need at least Clang 3.5 or newer"
-#endif
-#else
-#if (__GNUC__ < 4) || ((__GNUC__ == 4) && __GNUC_MINOR__ < 8)
-#error "Need at least GCC 4.8 or newer"
-#endif
-#endif
-#elif !LJ_TARGET_PS3
-#if __clang__
-#if ((__clang_major__ < 3) || ((__clang_major__ == 3) && __clang_minor__ < 5))
-#error "Need at least Clang 3.5 or newer"
-#endif
-#else
-#if (__GNUC__ < 4) || ((__GNUC__ == 4) && __GNUC_MINOR__ < 3)
-#error "Need at least GCC 4.3 or newer"
-#endif
-#endif
->>>>>>> 72efc42e
-#endif
 #endif
 
 /* Check target-specific constraints. */
@@ -464,74 +98,6 @@
 #if __USING_SJLJ_EXCEPTIONS__
 #error "Need a C compiler with native exception handling on x64"
 #endif
-<<<<<<< HEAD
-=======
-#elif LJ_TARGET_ARM
-#if defined(__ARMEB__)
-#error "No support for big-endian ARM"
-#endif
-#if __ARM_ARCH_6M__ || __ARM_ARCH_7M__ || __ARM_ARCH_7EM__
-#error "No support for Cortex-M CPUs"
-#endif
-#if !(__ARM_EABI__ || LJ_TARGET_IOS)
-#error "Only ARM EABI or iOS 3.0+ ABI is supported"
-#endif
-#elif LJ_TARGET_ARM64
-#if defined(_ILP32)
-#error "No support for ILP32 model on ARM64"
-#endif
-#elif LJ_TARGET_PPC
-#if defined(_LITTLE_ENDIAN) && (!defined(_BYTE_ORDER) || (_BYTE_ORDER == _LITTLE_ENDIAN))
-#error "No support for little-endian PPC32"
-#endif
-#if defined(__NO_FPRS__) && !defined(_SOFT_FLOAT)
-#error "No support for PPC/e500 anymore (use LuaJIT 2.0)"
-#endif
-#elif LJ_TARGET_MIPS32
-#if !((defined(_MIPS_SIM_ABI32) && _MIPS_SIM == _MIPS_SIM_ABI32) || (defined(_ABIO32) && _MIPS_SIM == _ABIO32))
-#error "Only o32 ABI supported for MIPS32"
-#endif
-#if LJ_TARGET_MIPSR6
-/* Not that useful, since most available r6 CPUs are 64 bit. */
-#error "No support for MIPS32R6"
-#endif
-#elif LJ_TARGET_MIPS64
-#if !((defined(_MIPS_SIM_ABI64) && _MIPS_SIM == _MIPS_SIM_ABI64) || (defined(_ABI64) && _MIPS_SIM == _ABI64))
-/* MIPS32ON64 aka n32 ABI support might be desirable, but difficult. */
-#error "Only n64 ABI supported for MIPS64"
-#endif
-#endif
-#endif
-
-/* -- Derived defines ----------------------------------------------------- */
-
-/* Enable or disable the dual-number mode for the VM. */
-#if (LJ_ARCH_NUMMODE == LJ_NUMMODE_SINGLE && LUAJIT_NUMMODE == 2) || \
-    (LJ_ARCH_NUMMODE == LJ_NUMMODE_DUAL && LUAJIT_NUMMODE == 1)
-#error "No support for this number mode on this architecture"
-#endif
-#if LJ_ARCH_NUMMODE == LJ_NUMMODE_DUAL || \
-    (LJ_ARCH_NUMMODE == LJ_NUMMODE_DUAL_SINGLE && LUAJIT_NUMMODE != 1) || \
-    (LJ_ARCH_NUMMODE == LJ_NUMMODE_SINGLE_DUAL && LUAJIT_NUMMODE == 2)
-#define LJ_DUALNUM		1
-#else
-#define LJ_DUALNUM		0
-#endif
-
-#if LJ_TARGET_IOS || LJ_TARGET_CONSOLE
-/* Runtime code generation is restricted on iOS. Complain to Apple, not me. */
-/* Ditto for the consoles. Complain to Sony or MS, not me. */
-#ifndef LUAJIT_ENABLE_JIT
-#define LJ_OS_NOJIT		1
-#endif
-#endif
-
-/* 64 bit GC references. */
-#if LJ_TARGET_GC64
-#define LJ_GC64			1
-#else
-#define LJ_GC64			0
->>>>>>> 72efc42e
 #endif
 
 /* 2-slot frame info. */
@@ -544,47 +110,18 @@
 #define LJ_HASJIT		1
 #endif
 
-<<<<<<< HEAD
-=======
-/* Disable or enable the FFI extension. */
-#if defined(LUAJIT_DISABLE_FFI) || defined(LJ_ARCH_NOFFI)
-#define LJ_HASFFI		0
+/* Disable or enable the string buffer extension. */
+#if defined(LUAJIT_DISABLE_BUFFER)
+#define LJ_HASBUFFER           0
 #else
-#define LJ_HASFFI		1
+#define LJ_HASBUFFER           1
 #endif
 
-/* Disable or enable the string buffer extension. */
-#if defined(LUAJIT_DISABLE_BUFFER)
-#define LJ_HASBUFFER		0
-#else
-#define LJ_HASBUFFER		1
-#endif
-
-#if defined(LUAJIT_DISABLE_PROFILE)
-#define LJ_HASPROFILE		0
-#elif LJ_TARGET_POSIX
-#define LJ_HASPROFILE		1
-#define LJ_PROFILE_SIGPROF	1
-#elif LJ_TARGET_PS3
-#define LJ_HASPROFILE		1
-#define LJ_PROFILE_PTHREAD	1
-#elif LJ_TARGET_WINDOWS || LJ_TARGET_XBOX360
-#define LJ_HASPROFILE		1
-#define LJ_PROFILE_WTHREAD	1
-#else
-#define LJ_HASPROFILE		0
-#endif
-
->>>>>>> 72efc42e
 #ifndef LJ_ARCH_HASFPU
 #define LJ_ARCH_HASFPU		1
 #endif
 #define LJ_ABI_SOFTFP		0
 #define LJ_SOFTFP		(!LJ_ARCH_HASFPU)
-
-#ifndef LJ_ABI_PAUTH
-#define LJ_ABI_PAUTH		0
-#endif
 
 #if LJ_ARCH_ENDIAN == LUAJIT_BE
 #define LJ_ENDIAN_SELECT(le, be)	be
@@ -598,55 +135,10 @@
 #define LJ_TARGET_UNALIGNED	0
 #endif
 
-<<<<<<< HEAD
-=======
 #ifndef LJ_PAGESIZE
 #define LJ_PAGESIZE		4096
 #endif
 
-/* Various workarounds for embedded operating systems or weak C runtimes. */
-#if defined(__ANDROID__) || defined(__symbian__) || LJ_TARGET_XBOX360 || LJ_TARGET_WINDOWS
-#define LUAJIT_NO_LOG2
-#endif
-#if LJ_TARGET_CONSOLE || (LJ_TARGET_IOS && __IPHONE_OS_VERSION_MIN_REQUIRED >= __IPHONE_8_0)
-#define LJ_NO_SYSTEM		1
-#endif
-
-#if LJ_TARGET_WINDOWS || LJ_TARGET_CYGWIN
-#define LJ_ABI_WIN		1
-#else
-#define LJ_ABI_WIN		0
-#endif
-
-#if LJ_TARGET_WINDOWS
-#if LJ_TARGET_UWP
-#define LJ_WIN_VALLOC	VirtualAllocFromApp
-#define LJ_WIN_VPROTECT	VirtualProtectFromApp
-extern void *LJ_WIN_LOADLIBA(const char *path);
-#else
-#define LJ_WIN_VALLOC	VirtualAlloc
-#define LJ_WIN_VPROTECT	VirtualProtect
-#define LJ_WIN_LOADLIBA(path)	LoadLibraryExA((path), NULL, 0)
-#endif
-#endif
-
-#if defined(LUAJIT_NO_UNWIND) || __GNU_COMPACT_EH__ || defined(__symbian__) || LJ_TARGET_IOS || LJ_TARGET_PS3 || LJ_TARGET_PS4 || LJ_TARGET_PS5
-#define LJ_NO_UNWIND		1
-#endif
-
-#if !LJ_NO_UNWIND && !defined(LUAJIT_UNWIND_INTERNAL) && (LJ_ABI_WIN || (defined(LUAJIT_UNWIND_EXTERNAL) && (defined(__GNUC__) || defined(__clang__))))
-#define LJ_UNWIND_EXT		1
-#else
-#define LJ_UNWIND_EXT		0
-#endif
-
-#if LJ_UNWIND_EXT && LJ_HASJIT && !LJ_TARGET_ARM && !(LJ_ABI_WIN && LJ_TARGET_X86)
-#define LJ_UNWIND_JIT		1
-#else
-#define LJ_UNWIND_JIT		0
-#endif
-
->>>>>>> 72efc42e
 /* Compatibility with Lua 5.1 vs. 5.2. */
 #ifdef LUAJIT_ENABLE_LUA52COMPAT
 #define LJ_52			1
