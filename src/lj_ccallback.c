--- conflicted
+++ resolved
@@ -68,20 +68,12 @@
 }
 
 /* Initialize machine code for callback function pointers. */
-<<<<<<< HEAD
-static void callback_mcode_init(global_State *g, uint8_t *page)
-=======
-#if LJ_OS_NOJIT
-/* Disabled callback support. */
-#define callback_mcode_init(g, p)	(p)
-#elif LJ_TARGET_X86ORX64
-static void *callback_mcode_init(global_State *g, uint8_t *page)
->>>>>>> 72efc42e
+static uint8_t *callback_mcode_init(global_State *g, uint8_t *page)
 {
   uint8_t *p = page;
-  uint8_t *target = (uint8_t *)(void *)lj_vm_ffi_callback;
+  ASMFunction target = lj_vm_ffi_callback;
   MSize slot;
-  *(void **)p = target; p += 8;
+  ((ASMFunction *)p)[0] = target; p += 8;
   for (slot = 0; slot < CALLBACK_MAX_SLOT; slot++) {
     /* mov al, slot; jmp group */
     *p++ = XI_MOVrib | RID_EAX; *p++ = (uint8_t)slot;
@@ -100,106 +92,6 @@
   }
   return p;
 }
-<<<<<<< HEAD
-=======
-#elif LJ_TARGET_ARM
-static void *callback_mcode_init(global_State *g, uint32_t *page)
-{
-  uint32_t *p = page;
-  void *target = (void *)lj_vm_ffi_callback;
-  MSize slot;
-  /* This must match with the saveregs macro in buildvm_arm.dasc. */
-  *p++ = ARMI_SUB|ARMF_D(RID_R12)|ARMF_N(RID_R12)|ARMF_M(RID_PC);
-  *p++ = ARMI_PUSH|ARMF_N(RID_SP)|RSET_RANGE(RID_R4,RID_R11+1)|RID2RSET(RID_LR);
-  *p++ = ARMI_SUB|ARMI_K12|ARMF_D(RID_R12)|ARMF_N(RID_R12)|CALLBACK_MCODE_HEAD;
-  *p++ = ARMI_STR|ARMI_LS_P|ARMI_LS_W|ARMF_D(RID_R12)|ARMF_N(RID_SP)|(CFRAME_SIZE-4*9);
-  *p++ = ARMI_LDR|ARMI_LS_P|ARMI_LS_U|ARMF_D(RID_R12)|ARMF_N(RID_PC);
-  *p++ = ARMI_LDR|ARMI_LS_P|ARMI_LS_U|ARMF_D(RID_PC)|ARMF_N(RID_PC);
-  *p++ = u32ptr(g);
-  *p++ = u32ptr(target);
-  for (slot = 0; slot < CALLBACK_MAX_SLOT; slot++) {
-    *p++ = ARMI_MOV|ARMF_D(RID_R12)|ARMF_M(RID_PC);
-    *p = ARMI_B | ((page-p-2) & 0x00ffffffu);
-    p++;
-  }
-  return p;
-}
-#elif LJ_TARGET_ARM64
-static void *callback_mcode_init(global_State *g, uint32_t *page)
-{
-  uint32_t *p = page;
-  ASMFunction target = lj_vm_ffi_callback;
-  MSize slot;
-  *p++ = A64I_LE(A64I_LDRLx | A64F_D(RID_X11) | A64F_S19(4));
-  *p++ = A64I_LE(A64I_LDRLx | A64F_D(RID_X10) | A64F_S19(5));
-  *p++ = A64I_LE(A64I_BR_AUTH | A64F_N(RID_X11));
-  *p++ = A64I_LE(A64I_NOP);
-  ((ASMFunction *)p)[0] = target;
-  ((void **)p)[1] = g;
-  p += 4;
-  for (slot = 0; slot < CALLBACK_MAX_SLOT; slot++) {
-    *p++ = A64I_LE(A64I_MOVZw | A64F_D(RID_X9) | A64F_U16(slot));
-    *p = A64I_LE(A64I_B | A64F_S26((page-p) & 0x03ffffffu));
-    p++;
-  }
-  return p;
-}
-#elif LJ_TARGET_PPC
-static void *callback_mcode_init(global_State *g, uint32_t *page)
-{
-  uint32_t *p = page;
-  void *target = (void *)lj_vm_ffi_callback;
-  MSize slot;
-  *p++ = PPCI_LIS | PPCF_T(RID_TMP) | (u32ptr(target) >> 16);
-  *p++ = PPCI_LIS | PPCF_T(RID_R12) | (u32ptr(g) >> 16);
-  *p++ = PPCI_ORI | PPCF_A(RID_TMP)|PPCF_T(RID_TMP) | (u32ptr(target) & 0xffff);
-  *p++ = PPCI_ORI | PPCF_A(RID_R12)|PPCF_T(RID_R12) | (u32ptr(g) & 0xffff);
-  *p++ = PPCI_MTCTR | PPCF_T(RID_TMP);
-  *p++ = PPCI_BCTR;
-  for (slot = 0; slot < CALLBACK_MAX_SLOT; slot++) {
-    *p++ = PPCI_LI | PPCF_T(RID_R11) | slot;
-    *p = PPCI_B | (((page-p) & 0x00ffffffu) << 2);
-    p++;
-  }
-  return p;
-}
-#elif LJ_TARGET_MIPS
-static void *callback_mcode_init(global_State *g, uint32_t *page)
-{
-  uint32_t *p = page;
-  uintptr_t target = (uintptr_t)(void *)lj_vm_ffi_callback;
-  uintptr_t ug = (uintptr_t)(void *)g;
-  MSize slot;
-#if LJ_TARGET_MIPS32
-  *p++ = MIPSI_LUI | MIPSF_T(RID_R3) | (target >> 16);
-  *p++ = MIPSI_LUI | MIPSF_T(RID_R2) | (ug >> 16);
-#else
-  *p++ = MIPSI_LUI  | MIPSF_T(RID_R3) | (target >> 48);
-  *p++ = MIPSI_LUI  | MIPSF_T(RID_R2) | (ug >> 48);
-  *p++ = MIPSI_ORI  | MIPSF_T(RID_R3)|MIPSF_S(RID_R3) | ((target >> 32) & 0xffff);
-  *p++ = MIPSI_ORI  | MIPSF_T(RID_R2)|MIPSF_S(RID_R2) | ((ug >> 32) & 0xffff);
-  *p++ = MIPSI_DSLL | MIPSF_D(RID_R3)|MIPSF_T(RID_R3) | MIPSF_A(16);
-  *p++ = MIPSI_DSLL | MIPSF_D(RID_R2)|MIPSF_T(RID_R2) | MIPSF_A(16);
-  *p++ = MIPSI_ORI  | MIPSF_T(RID_R3)|MIPSF_S(RID_R3) | ((target >> 16) & 0xffff);
-  *p++ = MIPSI_ORI  | MIPSF_T(RID_R2)|MIPSF_S(RID_R2) | ((ug >> 16) & 0xffff);
-  *p++ = MIPSI_DSLL | MIPSF_D(RID_R3)|MIPSF_T(RID_R3) | MIPSF_A(16);
-  *p++ = MIPSI_DSLL | MIPSF_D(RID_R2)|MIPSF_T(RID_R2) | MIPSF_A(16);
-#endif
-  *p++ = MIPSI_ORI  | MIPSF_T(RID_R3)|MIPSF_S(RID_R3) | (target & 0xffff);
-  *p++ = MIPSI_JR | MIPSF_S(RID_R3);
-  *p++ = MIPSI_ORI | MIPSF_T(RID_R2)|MIPSF_S(RID_R2) | (ug & 0xffff);
-  for (slot = 0; slot < CALLBACK_MAX_SLOT; slot++) {
-    *p = MIPSI_B | ((page-p-1) & 0x0000ffffu);
-    p++;
-    *p++ = MIPSI_LI | MIPSF_T(RID_R1) | slot;
-  }
-  return p;
-}
-#else
-/* Missing support for this architecture. */
-#define callback_mcode_init(g, p)	(p)
-#endif
->>>>>>> 72efc42e
 
 /* -- Machine code management --------------------------------------------- */
 
@@ -207,11 +99,6 @@
 #include <sys/mman.h>
 #ifndef MAP_ANONYMOUS
 #define MAP_ANONYMOUS   MAP_ANON
-#endif
-#ifdef PROT_MPROTECT
-#define CCPROT_CREATE	(PROT_MPROTECT(PROT_EXEC))
-#else
-#define CCPROT_CREATE	0
 #endif
 
 
@@ -222,16 +109,7 @@
   void *p, *pe;
   if (CALLBACK_MAX_SLOT == 0)
     lj_err_caller(cts->L, LJ_ERR_FFI_CBACKOV);
-<<<<<<< HEAD
   p = mmap(NULL, sz, (PROT_READ|PROT_WRITE), MAP_PRIVATE|MAP_ANONYMOUS,
-=======
-#if LJ_TARGET_WINDOWS
-  p = LJ_WIN_VALLOC(NULL, sz, MEM_RESERVE|MEM_COMMIT, PAGE_READWRITE);
-  if (!p)
-    lj_err_caller(cts->L, LJ_ERR_FFI_CBACKOV);
-#elif LJ_TARGET_POSIX
-  p = mmap(NULL, sz, (PROT_READ|PROT_WRITE|CCPROT_CREATE), MAP_PRIVATE|MAP_ANONYMOUS,
->>>>>>> 72efc42e
 	   -1, 0);
   if (p == MAP_FAILED)
     lj_err_caller(cts->L, LJ_ERR_FFI_CBACKOV);
@@ -241,15 +119,6 @@
   lj_assertCTS((size_t)((char *)pe - (char *)p) <= sz,
 	       "miscalculated CALLBACK_MAX_SLOT");
   lj_mcode_sync(p, (char *)p + sz);
-<<<<<<< HEAD
-=======
-#if LJ_TARGET_WINDOWS
-  {
-    DWORD oprot;
-    LJ_WIN_VPROTECT(p, sz, PAGE_EXECUTE_READ, &oprot);
-  }
-#elif LJ_TARGET_POSIX
->>>>>>> 72efc42e
   mprotect(p, sz, (PROT_READ|PROT_EXEC));
 }
 
@@ -281,169 +150,6 @@
     } \
   }
 
-<<<<<<< HEAD
-=======
-#elif LJ_TARGET_ARM
-
-#if LJ_ABI_SOFTFP
-
-#define CALLBACK_HANDLE_REGARG_FP1	UNUSED(isfp);
-#define CALLBACK_HANDLE_REGARG_FP2
-
-#else
-
-#define CALLBACK_HANDLE_REGARG_FP1 \
-  if (isfp) { \
-    if (n == 1) { \
-      if (fprodd) { \
-	sp = &cts->cb.fpr[fprodd-1]; \
-	fprodd = 0; \
-	goto done; \
-      } else if (nfpr + 1 <= CCALL_NARG_FPR) { \
-	sp = &cts->cb.fpr[nfpr++]; \
-	fprodd = nfpr; \
-	goto done; \
-      } \
-    } else { \
-      if (nfpr + 1 <= CCALL_NARG_FPR) { \
-	sp = &cts->cb.fpr[nfpr++]; \
-	goto done; \
-      } \
-    } \
-    fprodd = 0;  /* No reordering after the first FP value is on stack. */ \
-  } else {
-
-#define CALLBACK_HANDLE_REGARG_FP2	}
-
-#endif
-
-#define CALLBACK_HANDLE_REGARG \
-  CALLBACK_HANDLE_REGARG_FP1 \
-  if (n > 1) ngpr = (ngpr + 1u) & ~1u;  /* Align to regpair. */ \
-  if (ngpr + n <= maxgpr) { \
-    sp = &cts->cb.gpr[ngpr]; \
-    ngpr += n; \
-    goto done; \
-  } CALLBACK_HANDLE_REGARG_FP2
-
-#elif LJ_TARGET_ARM64
-
-#define CALLBACK_HANDLE_REGARG \
-  if (isfp) { \
-    if (nfpr + n <= CCALL_NARG_FPR) { \
-      sp = &cts->cb.fpr[nfpr]; \
-      nfpr += n; \
-      goto done; \
-    } else { \
-      nfpr = CCALL_NARG_FPR;  /* Prevent reordering. */ \
-    } \
-  } else { \
-    if (!LJ_TARGET_OSX && n > 1) \
-      ngpr = (ngpr + 1u) & ~1u;  /* Align to regpair. */ \
-    if (ngpr + n <= maxgpr) { \
-      sp = &cts->cb.gpr[ngpr]; \
-      ngpr += n; \
-      goto done; \
-    } else { \
-      ngpr = CCALL_NARG_GPR;  /* Prevent reordering. */ \
-    } \
-  }
-
-#elif LJ_TARGET_PPC
-
-#define CALLBACK_HANDLE_GPR \
-  if (n > 1) { \
-    lj_assertCTS(((LJ_ABI_SOFTFP && ctype_isnum(cta->info)) ||  /* double. */ \
-		 ctype_isinteger(cta->info)) && n == 2,  /* int64_t. */ \
-		 "bad GPR type"); \
-    ngpr = (ngpr + 1u) & ~1u;  /* Align int64_t to regpair. */ \
-  } \
-  if (ngpr + n <= maxgpr) { \
-    sp = &cts->cb.gpr[ngpr]; \
-    ngpr += n; \
-    goto done; \
-  }
-
-#if LJ_ABI_SOFTFP
-#define CALLBACK_HANDLE_REGARG \
-  CALLBACK_HANDLE_GPR \
-  UNUSED(isfp);
-#else
-#define CALLBACK_HANDLE_REGARG \
-  if (isfp) { \
-    if (nfpr + 1 <= CCALL_NARG_FPR) { \
-      sp = &cts->cb.fpr[nfpr++]; \
-      cta = ctype_get(cts, CTID_DOUBLE);  /* FPRs always hold doubles. */ \
-      goto done; \
-    } \
-  } else {  /* Try to pass argument in GPRs. */ \
-    CALLBACK_HANDLE_GPR \
-  }
-#endif
-
-#if !LJ_ABI_SOFTFP
-#define CALLBACK_HANDLE_RET \
-  if (ctype_isfp(ctr->info) && ctr->size == sizeof(float)) \
-    *(double *)dp = *(float *)dp;  /* FPRs always hold doubles. */
-#endif
-
-#elif LJ_TARGET_MIPS32
-
-#define CALLBACK_HANDLE_GPR \
-  if (n > 1) ngpr = (ngpr + 1u) & ~1u;  /* Align to regpair. */ \
-  if (ngpr + n <= maxgpr) { \
-    sp = &cts->cb.gpr[ngpr]; \
-    ngpr += n; \
-    goto done; \
-  }
-
-#if !LJ_ABI_SOFTFP	/* MIPS32 hard-float */
-#define CALLBACK_HANDLE_REGARG \
-  if (isfp && nfpr < CCALL_NARG_FPR) {  /* Try to pass argument in FPRs. */ \
-    sp = (void *)((uint8_t *)&cts->cb.fpr[nfpr] + ((LJ_BE && n==1) ? 4 : 0)); \
-    nfpr++; ngpr += n; \
-    goto done; \
-  } else {  /* Try to pass argument in GPRs. */ \
-    nfpr = CCALL_NARG_FPR; \
-    CALLBACK_HANDLE_GPR \
-  }
-#else			/* MIPS32 soft-float */
-#define CALLBACK_HANDLE_REGARG \
-  CALLBACK_HANDLE_GPR \
-  UNUSED(isfp);
-#endif
-
-#define CALLBACK_HANDLE_RET \
-  if (ctype_isfp(ctr->info) && ctr->size == sizeof(float)) \
-    ((float *)dp)[1] = *(float *)dp;
-
-#elif LJ_TARGET_MIPS64
-
-#if !LJ_ABI_SOFTFP	/* MIPS64 hard-float */
-#define CALLBACK_HANDLE_REGARG \
-  if (ngpr + n <= maxgpr) { \
-    sp = isfp ? (void*) &cts->cb.fpr[ngpr] : (void*) &cts->cb.gpr[ngpr]; \
-    ngpr += n; \
-    goto done; \
-  }
-#else			/* MIPS64 soft-float */
-#define CALLBACK_HANDLE_REGARG \
-  if (ngpr + n <= maxgpr) { \
-    UNUSED(isfp); \
-    sp = (void*) &cts->cb.gpr[ngpr]; \
-    ngpr += n; \
-    goto done; \
-  }
-#endif
-
-#define CALLBACK_HANDLE_RET \
-  if (ctype_isfp(ctr->info) && ctr->size == sizeof(float)) \
-    ((float *)dp)[1] = *(float *)dp;
-
-#else
-#error "Missing calling convention definitions for this architecture"
-#endif
->>>>>>> 72efc42e
 
 /* Convert and push callback arguments to Lua stack. */
 static void callback_conv_args(CTState *cts, lua_State *L)
