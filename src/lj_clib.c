/*
** FFI C library loader.
** Copyright (C) 2005-2022 Mike Pall. See Copyright Notice in luajit.h
*/

#include "lj_obj.h"


#include "lj_gc.h"
#include "lj_err.h"
#include "lj_tab.h"
#include "lj_str.h"
#include "lj_udata.h"
#include "lj_ctype.h"
#include "lj_cconv.h"
#include "lj_cdata.h"
#include "lj_clib.h"
#include "lj_strfmt.h"

/* -- OS-specific functions ----------------------------------------------- */


#include <dlfcn.h>
#include <stdio.h>

#if defined(RTLD_DEFAULT) && !defined(NO_RTLD_DEFAULT)
#define CLIB_DEFHANDLE	RTLD_DEFAULT
#elif LJ_TARGET_OSX || LJ_TARGET_BSD
#define CLIB_DEFHANDLE	((void *)(intptr_t)-2)
#else
#define CLIB_DEFHANDLE	NULL
#endif

LJ_NORET LJ_NOINLINE static void clib_error_(lua_State *L)
{
  lj_err_callermsg(L, dlerror());
}

#define clib_error(L, fmt, name)	clib_error_(L)

#define CLIB_SOPREFIX	"lib"

#if LJ_TARGET_OSX
#define CLIB_SOEXT	"%s.dylib"
#else
#define CLIB_SOEXT	"%s.so"
#endif

static const char *clib_extname(lua_State *L, const char *name)
{
  if (!strchr(name, '/')
     ) {
    if (!strchr(name, '.')) {
      name = lj_strfmt_pushf(L, CLIB_SOEXT, name);
      L->top--;
    }
    if (!(name[0] == CLIB_SOPREFIX[0] && name[1] == CLIB_SOPREFIX[1] &&
	  name[2] == CLIB_SOPREFIX[2])) {
      name = lj_strfmt_pushf(L, CLIB_SOPREFIX "%s", name);
      L->top--;
    }
  }
  return name;
}

/* Check for a recognized ld script line. */
static const char *clib_check_lds(lua_State *L, const char *buf)
{
  char *p, *e;
  if ((!strncmp(buf, "GROUP", 5) || !strncmp(buf, "INPUT", 5)) &&
      (p = strchr(buf, '('))) {
    while (*++p == ' ') ;
    for (e = p; *e && *e != ' ' && *e != ')'; e++) ;
    return strdata(lj_str_new(L, p, e-p));
  }
  return NULL;
}

/* Quick and dirty solution to resolve shared library name from ld script. */
static const char *clib_resolve_lds(lua_State *L, const char *name)
{
  FILE *fp = fopen(name, "r");
  const char *p = NULL;
  if (fp) {
    char buf[256];
    if (fgets(buf, sizeof(buf), fp)) {
      if (!strncmp(buf, "/* GNU ld script", 16)) {  /* ld script magic? */
	while (fgets(buf, sizeof(buf), fp)) {  /* Check all lines. */
	  p = clib_check_lds(L, buf);
	  if (p) break;
	}
      } else {  /* Otherwise check only the first line. */
	p = clib_check_lds(L, buf);
      }
    }
    fclose(fp);
  }
  return p;
}

static void *clib_loadlib(lua_State *L, const char *name, int global)
{
  void *h = dlopen(clib_extname(L, name),
		   RTLD_LAZY | (global?RTLD_GLOBAL:RTLD_LOCAL));
  if (!h) {
    const char *e, *err = dlerror();
    if (err && *err == '/' && (e = strchr(err, ':')) &&
	(name = clib_resolve_lds(L, strdata(lj_str_new(L, err, e-err))))) {
      h = dlopen(name, RTLD_LAZY | (global?RTLD_GLOBAL:RTLD_LOCAL));
      if (h) return h;
      err = dlerror();
    }
    if (!err) err = "dlopen failed";
    lj_err_callermsg(L, err);
  }
  return h;
}

static void clib_unloadlib(CLibrary *cl)
{
  if (cl->handle && cl->handle != CLIB_DEFHANDLE)
    dlclose(cl->handle);
}

static void *clib_getsym(CLibrary *cl, const char *name)
{
  void *p = dlsym(cl->handle, name);
  return p;
}

<<<<<<< HEAD
=======
#elif LJ_TARGET_WINDOWS

#define WIN32_LEAN_AND_MEAN
#include <windows.h>

#ifndef GET_MODULE_HANDLE_EX_FLAG_FROM_ADDRESS
#define GET_MODULE_HANDLE_EX_FLAG_FROM_ADDRESS	4
#define GET_MODULE_HANDLE_EX_FLAG_UNCHANGED_REFCOUNT	2
BOOL WINAPI GetModuleHandleExA(DWORD, LPCSTR, HMODULE*);
#endif

#define CLIB_DEFHANDLE	((void *)-1)

/* Default libraries. */
enum {
  CLIB_HANDLE_EXE,
#if !LJ_TARGET_UWP
  CLIB_HANDLE_DLL,
  CLIB_HANDLE_CRT,
  CLIB_HANDLE_KERNEL32,
  CLIB_HANDLE_USER32,
  CLIB_HANDLE_GDI32,
#endif
  CLIB_HANDLE_MAX
};

static void *clib_def_handle[CLIB_HANDLE_MAX];

LJ_NORET LJ_NOINLINE static void clib_error(lua_State *L, const char *fmt,
					    const char *name)
{
  DWORD err = GetLastError();
#if LJ_TARGET_XBOXONE
  wchar_t wbuf[128];
  char buf[128*2];
  if (!FormatMessageW(FORMAT_MESSAGE_IGNORE_INSERTS|FORMAT_MESSAGE_FROM_SYSTEM,
		      NULL, err, 0, wbuf, sizeof(wbuf)/sizeof(wchar_t), NULL) ||
      !WideCharToMultiByte(CP_ACP, 0, wbuf, 128, buf, 128*2, NULL, NULL))
#else
  char buf[128];
  if (!FormatMessageA(FORMAT_MESSAGE_IGNORE_INSERTS|FORMAT_MESSAGE_FROM_SYSTEM,
		      NULL, err, 0, buf, sizeof(buf), NULL))
#endif
    buf[0] = '\0';
  lj_err_callermsg(L, lj_strfmt_pushf(L, fmt, name, buf));
}

static int clib_needext(const char *s)
{
  while (*s) {
    if (*s == '/' || *s == '\\' || *s == '.') return 0;
    s++;
  }
  return 1;
}

static const char *clib_extname(lua_State *L, const char *name)
{
  if (clib_needext(name)) {
    name = lj_strfmt_pushf(L, "%s.dll", name);
    L->top--;
  }
  return name;
}

static void *clib_loadlib(lua_State *L, const char *name, int global)
{
  DWORD oldwerr = GetLastError();
  void *h = LJ_WIN_LOADLIBA(clib_extname(L, name));
  if (!h) clib_error(L, "cannot load module " LUA_QS ": %s", name);
  SetLastError(oldwerr);
  UNUSED(global);
  return h;
}

static void clib_unloadlib(CLibrary *cl)
{
  if (cl->handle == CLIB_DEFHANDLE) {
#if !LJ_TARGET_UWP
    MSize i;
    for (i = CLIB_HANDLE_KERNEL32; i < CLIB_HANDLE_MAX; i++) {
      void *h = clib_def_handle[i];
      if (h) {
	clib_def_handle[i] = NULL;
	FreeLibrary((HINSTANCE)h);
      }
    }
#endif
  } else if (cl->handle) {
    FreeLibrary((HINSTANCE)cl->handle);
  }
}

#if LJ_TARGET_UWP
EXTERN_C IMAGE_DOS_HEADER __ImageBase;
#endif

static void *clib_getsym(CLibrary *cl, const char *name)
{
  void *p = NULL;
  if (cl->handle == CLIB_DEFHANDLE) {  /* Search default libraries. */
    MSize i;
    for (i = 0; i < CLIB_HANDLE_MAX; i++) {
      HINSTANCE h = (HINSTANCE)clib_def_handle[i];
      if (!(void *)h) {  /* Resolve default library handles (once). */
#if LJ_TARGET_UWP
	h = (HINSTANCE)&__ImageBase;
#else
	switch (i) {
	case CLIB_HANDLE_EXE: GetModuleHandleExA(GET_MODULE_HANDLE_EX_FLAG_UNCHANGED_REFCOUNT, NULL, &h); break;
	case CLIB_HANDLE_DLL:
	  GetModuleHandleExA(GET_MODULE_HANDLE_EX_FLAG_FROM_ADDRESS|GET_MODULE_HANDLE_EX_FLAG_UNCHANGED_REFCOUNT,
			     (const char *)clib_def_handle, &h);
	  break;
	case CLIB_HANDLE_CRT:
	  GetModuleHandleExA(GET_MODULE_HANDLE_EX_FLAG_FROM_ADDRESS|GET_MODULE_HANDLE_EX_FLAG_UNCHANGED_REFCOUNT,
			     (const char *)&_fmode, &h);
	  break;
	case CLIB_HANDLE_KERNEL32: h = LJ_WIN_LOADLIBA("kernel32.dll"); break;
	case CLIB_HANDLE_USER32: h = LJ_WIN_LOADLIBA("user32.dll"); break;
	case CLIB_HANDLE_GDI32: h = LJ_WIN_LOADLIBA("gdi32.dll"); break;
	}
	if (!h) continue;
#endif
	clib_def_handle[i] = (void *)h;
      }
      p = (void *)GetProcAddress(h, name);
      if (p) break;
    }
  } else {
    p = (void *)GetProcAddress((HINSTANCE)cl->handle, name);
  }
  return p;
}

#else

#define CLIB_DEFHANDLE	NULL

LJ_NORET LJ_NOINLINE static void clib_error(lua_State *L, const char *fmt,
					    const char *name)
{
  lj_err_callermsg(L, lj_strfmt_pushf(L, fmt, name, "no support for this OS"));
}

static void *clib_loadlib(lua_State *L, const char *name, int global)
{
  lj_err_callermsg(L, "no support for loading dynamic libraries for this OS");
  UNUSED(name); UNUSED(global);
  return NULL;
}

static void clib_unloadlib(CLibrary *cl)
{
  UNUSED(cl);
}

static void *clib_getsym(CLibrary *cl, const char *name)
{
  UNUSED(cl); UNUSED(name);
  return NULL;
}

#endif
>>>>>>> 72efc42e

/* -- C library indexing -------------------------------------------------- */


/* Get redirected or mangled external symbol. */
static const char *clib_extsym(CTState *cts, CType *ct, GCstr *name)
{
  if (ct->sib) {
    CType *ctf = ctype_get(cts, ct->sib);
    if (ctype_isxattrib(ctf->info, CTA_REDIR))
      return strdata(gco2str(gcref(ctf->name)));
  }
  return strdata(name);
}

/* Index a C library by name. */
TValue *lj_clib_index(lua_State *L, CLibrary *cl, GCstr *name)
{
  TValue *tv = lj_tab_setstr(L, cl->cache, name);
  if (LJ_UNLIKELY(tvisnil(tv))) {
    CTState *cts = ctype_cts(L);
    CType *ct;
    CTypeID id = lj_ctype_getname(cts, &ct, name, CLNS_INDEX);
    if (!id)
      lj_err_callerv(L, LJ_ERR_FFI_NODECL, strdata(name));
    if (ctype_isconstval(ct->info)) {
      CType *ctt = ctype_child(cts, ct);
      lj_assertCTS(ctype_isinteger(ctt->info) && ctt->size <= 4,
		   "only 32 bit const supported");  /* NYI */
      if ((ctt->info & CTF_UNSIGNED) && (int32_t)ct->size < 0)
	setnumV(tv, (lua_Number)(uint32_t)ct->size);
      else
	setintV(tv, (int32_t)ct->size);
    } else {
      const char *sym = clib_extsym(cts, ct, name);
      void *p = clib_getsym(cl, sym);
      GCcdata *cd;
<<<<<<< HEAD
      lua_assert(ctype_isfunc(ct->info) || ctype_isextern(ct->info));
=======
      lj_assertCTS(ctype_isfunc(ct->info) || ctype_isextern(ct->info),
		   "unexpected ctype %08x in clib", ct->info);
#if LJ_TARGET_X86 && LJ_ABI_WIN
      /* Retry with decorated name for fastcall/stdcall functions. */
      if (!p && ctype_isfunc(ct->info)) {
	CTInfo cconv = ctype_cconv(ct->info);
	if (cconv == CTCC_FASTCALL || cconv == CTCC_STDCALL) {
	  CTSize sz = clib_func_argsize(cts, ct);
	  const char *symd = lj_strfmt_pushf(L,
			       cconv == CTCC_FASTCALL ? "@%s@%d" : "_%s@%d",
			       sym, sz);
	  L->top--;
	  p = clib_getsym(cl, symd);
	}
      }
#endif
>>>>>>> 72efc42e
      if (!p)
	clib_error(L, "cannot resolve symbol " LUA_QS ": %s", sym);
      cd = lj_cdata_new(cts, id, CTSIZE_PTR);
      *(void **)cdataptr(cd) = p;
      setcdataV(L, tv, cd);
      lj_gc_anybarriert(L, cl->cache);
    }
  }
  return tv;
}

/* -- C library management ------------------------------------------------ */

/* Create a new CLibrary object and push it on the stack. */
static CLibrary *clib_new(lua_State *L, GCtab *mt)
{
  GCtab *t = lj_tab_new(L, 0, 0);
  GCudata *ud = lj_udata_new(L, sizeof(CLibrary), t);
  CLibrary *cl = (CLibrary *)uddata(ud);
  cl->cache = t;
  ud->udtype = UDTYPE_FFI_CLIB;
  /* NOBARRIER: The GCudata is new (marked white). */
  setgcref(ud->metatable, obj2gco(mt));
  setudataV(L, L->top++, ud);
  return cl;
}

/* Load a C library. */
void lj_clib_load(lua_State *L, GCtab *mt, GCstr *name, int global)
{
  void *handle = clib_loadlib(L, strdata(name), global);
  CLibrary *cl = clib_new(L, mt);
  cl->handle = handle;
}

/* Unload a C library. */
void lj_clib_unload(CLibrary *cl)
{
  clib_unloadlib(cl);
  cl->handle = NULL;
}

/* Create the default C library object. */
void lj_clib_default(lua_State *L, GCtab *mt)
{
  CLibrary *cl = clib_new(L, mt);
  cl->handle = CLIB_DEFHANDLE;
}
<|MERGE_RESOLUTION|>--- conflicted
+++ resolved
@@ -128,173 +128,6 @@
   return p;
 }
 
-<<<<<<< HEAD
-=======
-#elif LJ_TARGET_WINDOWS
-
-#define WIN32_LEAN_AND_MEAN
-#include <windows.h>
-
-#ifndef GET_MODULE_HANDLE_EX_FLAG_FROM_ADDRESS
-#define GET_MODULE_HANDLE_EX_FLAG_FROM_ADDRESS	4
-#define GET_MODULE_HANDLE_EX_FLAG_UNCHANGED_REFCOUNT	2
-BOOL WINAPI GetModuleHandleExA(DWORD, LPCSTR, HMODULE*);
-#endif
-
-#define CLIB_DEFHANDLE	((void *)-1)
-
-/* Default libraries. */
-enum {
-  CLIB_HANDLE_EXE,
-#if !LJ_TARGET_UWP
-  CLIB_HANDLE_DLL,
-  CLIB_HANDLE_CRT,
-  CLIB_HANDLE_KERNEL32,
-  CLIB_HANDLE_USER32,
-  CLIB_HANDLE_GDI32,
-#endif
-  CLIB_HANDLE_MAX
-};
-
-static void *clib_def_handle[CLIB_HANDLE_MAX];
-
-LJ_NORET LJ_NOINLINE static void clib_error(lua_State *L, const char *fmt,
-					    const char *name)
-{
-  DWORD err = GetLastError();
-#if LJ_TARGET_XBOXONE
-  wchar_t wbuf[128];
-  char buf[128*2];
-  if (!FormatMessageW(FORMAT_MESSAGE_IGNORE_INSERTS|FORMAT_MESSAGE_FROM_SYSTEM,
-		      NULL, err, 0, wbuf, sizeof(wbuf)/sizeof(wchar_t), NULL) ||
-      !WideCharToMultiByte(CP_ACP, 0, wbuf, 128, buf, 128*2, NULL, NULL))
-#else
-  char buf[128];
-  if (!FormatMessageA(FORMAT_MESSAGE_IGNORE_INSERTS|FORMAT_MESSAGE_FROM_SYSTEM,
-		      NULL, err, 0, buf, sizeof(buf), NULL))
-#endif
-    buf[0] = '\0';
-  lj_err_callermsg(L, lj_strfmt_pushf(L, fmt, name, buf));
-}
-
-static int clib_needext(const char *s)
-{
-  while (*s) {
-    if (*s == '/' || *s == '\\' || *s == '.') return 0;
-    s++;
-  }
-  return 1;
-}
-
-static const char *clib_extname(lua_State *L, const char *name)
-{
-  if (clib_needext(name)) {
-    name = lj_strfmt_pushf(L, "%s.dll", name);
-    L->top--;
-  }
-  return name;
-}
-
-static void *clib_loadlib(lua_State *L, const char *name, int global)
-{
-  DWORD oldwerr = GetLastError();
-  void *h = LJ_WIN_LOADLIBA(clib_extname(L, name));
-  if (!h) clib_error(L, "cannot load module " LUA_QS ": %s", name);
-  SetLastError(oldwerr);
-  UNUSED(global);
-  return h;
-}
-
-static void clib_unloadlib(CLibrary *cl)
-{
-  if (cl->handle == CLIB_DEFHANDLE) {
-#if !LJ_TARGET_UWP
-    MSize i;
-    for (i = CLIB_HANDLE_KERNEL32; i < CLIB_HANDLE_MAX; i++) {
-      void *h = clib_def_handle[i];
-      if (h) {
-	clib_def_handle[i] = NULL;
-	FreeLibrary((HINSTANCE)h);
-      }
-    }
-#endif
-  } else if (cl->handle) {
-    FreeLibrary((HINSTANCE)cl->handle);
-  }
-}
-
-#if LJ_TARGET_UWP
-EXTERN_C IMAGE_DOS_HEADER __ImageBase;
-#endif
-
-static void *clib_getsym(CLibrary *cl, const char *name)
-{
-  void *p = NULL;
-  if (cl->handle == CLIB_DEFHANDLE) {  /* Search default libraries. */
-    MSize i;
-    for (i = 0; i < CLIB_HANDLE_MAX; i++) {
-      HINSTANCE h = (HINSTANCE)clib_def_handle[i];
-      if (!(void *)h) {  /* Resolve default library handles (once). */
-#if LJ_TARGET_UWP
-	h = (HINSTANCE)&__ImageBase;
-#else
-	switch (i) {
-	case CLIB_HANDLE_EXE: GetModuleHandleExA(GET_MODULE_HANDLE_EX_FLAG_UNCHANGED_REFCOUNT, NULL, &h); break;
-	case CLIB_HANDLE_DLL:
-	  GetModuleHandleExA(GET_MODULE_HANDLE_EX_FLAG_FROM_ADDRESS|GET_MODULE_HANDLE_EX_FLAG_UNCHANGED_REFCOUNT,
-			     (const char *)clib_def_handle, &h);
-	  break;
-	case CLIB_HANDLE_CRT:
-	  GetModuleHandleExA(GET_MODULE_HANDLE_EX_FLAG_FROM_ADDRESS|GET_MODULE_HANDLE_EX_FLAG_UNCHANGED_REFCOUNT,
-			     (const char *)&_fmode, &h);
-	  break;
-	case CLIB_HANDLE_KERNEL32: h = LJ_WIN_LOADLIBA("kernel32.dll"); break;
-	case CLIB_HANDLE_USER32: h = LJ_WIN_LOADLIBA("user32.dll"); break;
-	case CLIB_HANDLE_GDI32: h = LJ_WIN_LOADLIBA("gdi32.dll"); break;
-	}
-	if (!h) continue;
-#endif
-	clib_def_handle[i] = (void *)h;
-      }
-      p = (void *)GetProcAddress(h, name);
-      if (p) break;
-    }
-  } else {
-    p = (void *)GetProcAddress((HINSTANCE)cl->handle, name);
-  }
-  return p;
-}
-
-#else
-
-#define CLIB_DEFHANDLE	NULL
-
-LJ_NORET LJ_NOINLINE static void clib_error(lua_State *L, const char *fmt,
-					    const char *name)
-{
-  lj_err_callermsg(L, lj_strfmt_pushf(L, fmt, name, "no support for this OS"));
-}
-
-static void *clib_loadlib(lua_State *L, const char *name, int global)
-{
-  lj_err_callermsg(L, "no support for loading dynamic libraries for this OS");
-  UNUSED(name); UNUSED(global);
-  return NULL;
-}
-
-static void clib_unloadlib(CLibrary *cl)
-{
-  UNUSED(cl);
-}
-
-static void *clib_getsym(CLibrary *cl, const char *name)
-{
-  UNUSED(cl); UNUSED(name);
-  return NULL;
-}
-
-#endif
->>>>>>> 72efc42e
 
 /* -- C library indexing -------------------------------------------------- */
 
@@ -332,26 +165,8 @@
       const char *sym = clib_extsym(cts, ct, name);
       void *p = clib_getsym(cl, sym);
       GCcdata *cd;
-<<<<<<< HEAD
-      lua_assert(ctype_isfunc(ct->info) || ctype_isextern(ct->info));
-=======
       lj_assertCTS(ctype_isfunc(ct->info) || ctype_isextern(ct->info),
 		   "unexpected ctype %08x in clib", ct->info);
-#if LJ_TARGET_X86 && LJ_ABI_WIN
-      /* Retry with decorated name for fastcall/stdcall functions. */
-      if (!p && ctype_isfunc(ct->info)) {
-	CTInfo cconv = ctype_cconv(ct->info);
-	if (cconv == CTCC_FASTCALL || cconv == CTCC_STDCALL) {
-	  CTSize sz = clib_func_argsize(cts, ct);
-	  const char *symd = lj_strfmt_pushf(L,
-			       cconv == CTCC_FASTCALL ? "@%s@%d" : "_%s@%d",
-			       sym, sz);
-	  L->top--;
-	  p = clib_getsym(cl, symd);
-	}
-      }
-#endif
->>>>>>> 72efc42e
       if (!p)
 	clib_error(L, "cannot resolve symbol " LUA_QS ": %s", sym);
       cd = lj_cdata_new(cts, id, CTSIZE_PTR);
