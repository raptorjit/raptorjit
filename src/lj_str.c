/*
** String handling.
<<<<<<< HEAD
** Copyright (C) 2005-2015 Mike Pall. See Copyright Notice in luajit.h
=======
** Copyright (C) 2005-2016 Mike Pall. See Copyright Notice in luajit.h
**
** Portions taken verbatim or adapted from the Lua interpreter.
** Copyright (C) 1994-2008 Lua.org, PUC-Rio. See Copyright Notice in lua.h
>>>>>>> db1b399a
*/

#define lj_str_c
#define LUA_CORE

#include "lj_obj.h"
#include "lj_gc.h"
#include "lj_err.h"
#include "lj_str.h"
#include "lj_char.h"

/* -- String helpers ------------------------------------------------------ */

/* Ordered compare of strings. Assumes string data is 4-byte aligned. */
int32_t LJ_FASTCALL lj_str_cmp(GCstr *a, GCstr *b)
{
  MSize i, n = a->len > b->len ? b->len : a->len;
  for (i = 0; i < n; i += 4) {
    /* Note: innocuous access up to end of string + 3. */
    uint32_t va = *(const uint32_t *)(strdata(a)+i);
    uint32_t vb = *(const uint32_t *)(strdata(b)+i);
    if (va != vb) {
#if LJ_LE
      va = lj_bswap(va); vb = lj_bswap(vb);
#endif
      i -= n;
      if ((int32_t)i >= -3) {
	va >>= 32+(i<<3); vb >>= 32+(i<<3);
	if (va == vb) break;
      }
      return va < vb ? -1 : 1;
    }
  }
  return (int32_t)(a->len - b->len);
}

/* Fast string data comparison. Caveat: unaligned access to 1st string! */
static LJ_AINLINE int str_fastcmp(const char *a, const char *b, MSize len)
{
  MSize i = 0;
  lua_assert(len > 0);
  lua_assert((((uintptr_t)a+len-1) & (LJ_PAGESIZE-1)) <= LJ_PAGESIZE-4);
  do {  /* Note: innocuous access up to end of string + 3. */
    uint32_t v = lj_getu32(a+i) ^ *(const uint32_t *)(b+i);
    if (v) {
      i -= len;
#if LJ_LE
      return (int32_t)i >= -3 ? (v << (32+(i<<3))) : 1;
#else
      return (int32_t)i >= -3 ? (v >> (32+(i<<3))) : 1;
#endif
    }
    i += 4;
  } while (i < len);
  return 0;
}

/* Find fixed string p inside string s. */
const char *lj_str_find(const char *s, const char *p, MSize slen, MSize plen)
{
  if (plen <= slen) {
    if (plen == 0) {
      return s;
    } else {
      int c = *(const uint8_t *)p++;
      plen--; slen -= plen;
      while (slen) {
	const char *q = (const char *)memchr(s, c, slen);
	if (!q) break;
	if (memcmp(q+1, p, plen) == 0) return q;
	q++; slen -= (MSize)(q-s); s = q;
      }
    }
  }
  return NULL;
}

/* Check whether a string has a pattern matching character. */
int lj_str_haspattern(GCstr *s)
{
  const char *p = strdata(s), *q = p + s->len;
  while (p < q) {
    int c = *(const uint8_t *)p++;
    if (lj_char_ispunct(c) && strchr("^$*+?.([%-", c))
      return 1;  /* Found a pattern matching char. */
  }
  return 0;  /* No pattern matching chars found. */
}

/* -- String interning ---------------------------------------------------- */

/* Resize the string hash table (grow and shrink). */
void lj_str_resize(lua_State *L, MSize newmask)
{
  global_State *g = G(L);
  GCRef *newhash;
  MSize i;
  if (g->gc.state == GCSsweepstring || newmask >= LJ_MAX_STRTAB-1)
    return;  /* No resizing during GC traversal or if already too big. */
  newhash = lj_mem_newvec(L, newmask+1, GCRef);
  memset(newhash, 0, (newmask+1)*sizeof(GCRef));
  for (i = g->strmask; i != ~(MSize)0; i--) {  /* Rehash old table. */
    GCobj *p = gcref(g->strhash[i]);
    while (p) {  /* Follow each hash chain and reinsert all strings. */
      MSize h = gco2str(p)->hash & newmask;
      GCobj *next = gcnext(p);
      /* NOBARRIER: The string table is a GC root. */
      setgcrefr(p->gch.nextgc, newhash[h]);
      setgcref(newhash[h], p);
      p = next;
    }
  }
  lj_mem_freevec(g, g->strhash, g->strmask+1, GCRef);
  g->strmask = newmask;
  g->strhash = newhash;
}

/* Intern a string and return string object. */
GCstr *lj_str_new(lua_State *L, const char *str, size_t lenx)
{
  global_State *g;
  GCstr *s;
  GCobj *o;
  MSize len = (MSize)lenx;
  MSize a, b, h = len;
  if (lenx >= LJ_MAX_STR)
    lj_err_msg(L, LJ_ERR_STROV);
  g = G(L);
  /* Compute string hash. Constants taken from lookup3 hash by Bob Jenkins. */
  if (len >= 4) {  /* Caveat: unaligned access! */
    a = lj_getu32(str);
    h ^= lj_getu32(str+len-4);
    b = lj_getu32(str+(len>>1)-2);
    h ^= b; h -= lj_rol(b, 14);
    b += lj_getu32(str+(len>>2)-1);
  } else if (len > 0) {
    a = *(const uint8_t *)str;
    h ^= *(const uint8_t *)(str+len-1);
    b = *(const uint8_t *)(str+(len>>1));
    h ^= b; h -= lj_rol(b, 14);
  } else {
    return &g->strempty;
  }
  a ^= h; a -= lj_rol(h, 11);
  b ^= a; b -= lj_rol(a, 25);
  h ^= b; h -= lj_rol(b, 16);
  /* Check if the string has already been interned. */
  o = gcref(g->strhash[h & g->strmask]);
  if (LJ_LIKELY((((uintptr_t)str+len-1) & (LJ_PAGESIZE-1)) <= LJ_PAGESIZE-4)) {
    while (o != NULL) {
      GCstr *sx = gco2str(o);
      if (sx->len == len && str_fastcmp(str, strdata(sx), len) == 0) {
	/* Resurrect if dead. Can only happen with fixstring() (keywords). */
	if (isdead(g, o)) flipwhite(o);
	return sx;  /* Return existing string. */
      }
      o = gcnext(o);
    }
  } else {  /* Slow path: end of string is too close to a page boundary. */
    while (o != NULL) {
      GCstr *sx = gco2str(o);
      if (sx->len == len && memcmp(str, strdata(sx), len) == 0) {
	/* Resurrect if dead. Can only happen with fixstring() (keywords). */
	if (isdead(g, o)) flipwhite(o);
	return sx;  /* Return existing string. */
      }
      o = gcnext(o);
    }
  }
  /* Nope, create a new string. */
  s = lj_mem_newt(L, sizeof(GCstr)+len+1, GCstr);
  newwhite(g, s);
  s->gct = ~LJ_TSTR;
  s->len = len;
  s->hash = h;
  s->reserved = 0;
  memcpy(strdatawr(s), str, len);
  strdatawr(s)[len] = '\0';  /* Zero-terminate string. */
  /* Add it to string hash table. */
  h &= g->strmask;
  s->nextgc = g->strhash[h];
  /* NOBARRIER: The string table is a GC root. */
  setgcref(g->strhash[h], obj2gco(s));
  if (g->strnum++ > g->strmask)  /* Allow a 100% load factor. */
    lj_str_resize(L, (g->strmask<<1)+1);  /* Grow string table. */
  return s;  /* Return newly interned string. */
}

void LJ_FASTCALL lj_str_free(global_State *g, GCstr *s)
{
  g->strnum--;
  lj_mem_free(g, s, sizestring(s));
}
<|MERGE_RESOLUTION|>--- conflicted
+++ resolved
@@ -1,13 +1,6 @@
 /*
 ** String handling.
-<<<<<<< HEAD
-** Copyright (C) 2005-2015 Mike Pall. See Copyright Notice in luajit.h
-=======
 ** Copyright (C) 2005-2016 Mike Pall. See Copyright Notice in luajit.h
-**
-** Portions taken verbatim or adapted from the Lua interpreter.
-** Copyright (C) 1994-2008 Lua.org, PUC-Rio. See Copyright Notice in lua.h
->>>>>>> db1b399a
 */
 
 #define lj_str_c
