/*
** Trace management.
** Copyright (C) 2005-2022 Mike Pall. See Copyright Notice in luajit.h
*/

#ifndef _LJ_TRACE_H
#define _LJ_TRACE_H

#include "lj_obj.h"

#include "lj_jit.h"
#include "lj_dispatch.h"

/* Trace errors. */
typedef enum {
#define TREDEF(name, msg)	LJ_TRERR_##name,
#include "lj_traceerr.h"
  LJ_TRERR__MAX
} TraceError;

LJ_FUNC_NORET void lj_trace_err(jit_State *J, TraceError e);
LJ_FUNC_NORET void lj_trace_err_info(jit_State *J, TraceError e);

/* Trace management. */
LJ_FUNC GCtrace * lj_trace_alloc(lua_State *L, GCtrace *T);
LJ_FUNC void lj_trace_free(global_State *g, GCtrace *T);
LJ_FUNC void lj_trace_reenableproto(GCproto *pt);
LJ_FUNC void lj_trace_flushproto(global_State *g, GCproto *pt);
LJ_FUNC void lj_trace_flush(jit_State *J, TraceNo traceno);
LJ_FUNC int lj_trace_flushall(lua_State *L);
LJ_FUNC void lj_trace_initstate(global_State *g);
LJ_FUNC void lj_trace_freestate(global_State *g);

/* Event handling. */
LJ_FUNC void lj_trace_ins(jit_State *J, const BCIns *pc);
<<<<<<< HEAD
LJ_FUNCA void lj_trace_hot(jit_State *J, const BCIns *pc);
LJ_FUNCA void lj_trace_stitch(jit_State *J, const BCIns *pc);
LJ_FUNCA int lj_trace_exit(jit_State *J, void *exptr);
=======
LJ_FUNCA void LJ_FASTCALL lj_trace_hot(jit_State *J, const BCIns *pc);
LJ_FUNCA void LJ_FASTCALL lj_trace_stitch(jit_State *J, const BCIns *pc);
LJ_FUNCA int LJ_FASTCALL lj_trace_exit(jit_State *J, void *exptr);
#if LJ_UNWIND_EXT
LJ_FUNC uintptr_t LJ_FASTCALL lj_trace_unwind(jit_State *J, uintptr_t addr, ExitNo *ep);
#endif
>>>>>>> 72efc42e

/* Signal asynchronous abort of trace or end of trace. */
#define lj_trace_abort(g)	(G2J(g)->state &= ~LJ_TRACE_ACTIVE)
#define lj_trace_end(J)		(J->state = LJ_TRACE_END)


#endif<|MERGE_RESOLUTION|>--- conflicted
+++ resolved
@@ -33,18 +33,9 @@
 
 /* Event handling. */
 LJ_FUNC void lj_trace_ins(jit_State *J, const BCIns *pc);
-<<<<<<< HEAD
 LJ_FUNCA void lj_trace_hot(jit_State *J, const BCIns *pc);
 LJ_FUNCA void lj_trace_stitch(jit_State *J, const BCIns *pc);
 LJ_FUNCA int lj_trace_exit(jit_State *J, void *exptr);
-=======
-LJ_FUNCA void LJ_FASTCALL lj_trace_hot(jit_State *J, const BCIns *pc);
-LJ_FUNCA void LJ_FASTCALL lj_trace_stitch(jit_State *J, const BCIns *pc);
-LJ_FUNCA int LJ_FASTCALL lj_trace_exit(jit_State *J, void *exptr);
-#if LJ_UNWIND_EXT
-LJ_FUNC uintptr_t LJ_FASTCALL lj_trace_unwind(jit_State *J, uintptr_t addr, ExitNo *ep);
-#endif
->>>>>>> 72efc42e
 
 /* Signal asynchronous abort of trace or end of trace. */
 #define lj_trace_abort(g)	(G2J(g)->state &= ~LJ_TRACE_ACTIVE)
