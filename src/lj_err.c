--- conflicted
+++ resolved
@@ -18,75 +18,6 @@
 #include "lj_vm.h"
 #include "lj_strfmt.h"
 
-<<<<<<< HEAD
-=======
-/*
-** LuaJIT can either use internal or external frame unwinding:
-**
-** - Internal frame unwinding (INT) is free-standing and doesn't require
-**   any OS or library support.
-**
-** - External frame unwinding (EXT) uses the system-provided unwind handler.
-**
-** Pros and Cons:
-**
-** - EXT requires unwind tables for *all* functions on the C stack between
-**   the pcall/catch and the error/throw. C modules used by Lua code can
-**   throw errors, so these need to have unwind tables, too. Transitively
-**   this applies to all system libraries used by C modules -- at least
-**   when they have callbacks which may throw an error.
-**
-** - INT is faster when actually throwing errors, but this happens rarely.
-**   Setting up error handlers is zero-cost in any case.
-**
-** - INT needs to save *all* callee-saved registers when entering the
-**   interpreter. EXT only needs to save those actually used inside the
-**   interpreter. JIT-compiled code may need to save some more.
-**
-** - EXT provides full interoperability with C++ exceptions. You can throw
-**   Lua errors or C++ exceptions through a mix of Lua frames and C++ frames.
-**   C++ destructors are called as needed. C++ exceptions caught by pcall
-**   are converted to the string "C++ exception". Lua errors can be caught
-**   with catch (...) in C++.
-**
-** - INT has only limited support for automatically catching C++ exceptions
-**   on POSIX systems using DWARF2 stack unwinding. Other systems may use
-**   the wrapper function feature. Lua errors thrown through C++ frames
-**   cannot be caught by C++ code and C++ destructors are not run.
-**
-** - EXT can handle errors from internal helper functions that are called
-**   from JIT-compiled code (except for Windows/x86 and 32 bit ARM).
-**   INT has no choice but to call the panic handler, if this happens.
-**   Note: this is mainly relevant for out-of-memory errors.
-**
-** EXT is the default on all systems where the toolchain produces unwind
-** tables by default (*). This is hard-coded and/or detected in src/Makefile.
-** You can thwart the detection with: TARGET_XCFLAGS=-DLUAJIT_UNWIND_INTERNAL
-**
-** INT is the default on all other systems.
-**
-** EXT can be manually enabled for toolchains that are able to produce
-** conforming unwind tables:
-**   "TARGET_XCFLAGS=-funwind-tables -DLUAJIT_UNWIND_EXTERNAL"
-** As explained above, *all* C code used directly or indirectly by LuaJIT
-** must be compiled with -funwind-tables (or -fexceptions). C++ code must
-** *not* be compiled with -fno-exceptions.
-**
-** If you're unsure whether error handling inside the VM works correctly,
-** try running this and check whether it prints "OK":
-**
-**   luajit -e "print(select(2, load('OK')):match('OK'))"
-**
-** (*) Originally, toolchains only generated unwind tables for C++ code. For
-** interoperability reasons, this can be manually enabled for plain C code,
-** too (with -funwind-tables). With the introduction of the x64 architecture,
-** the corresponding POSIX and Windows ABIs mandated unwind tables for all
-** code. Over the following years most desktop and server platforms have
-** enabled unwind tables by default on all architectures. OTOH mobile and
-** embedded platforms do not consistently mandate unwind tables.
-*/
-
->>>>>>> 72efc42e
 /* -- Error messages ------------------------------------------------------ */
 
 /* Error message strings. */
@@ -189,549 +120,6 @@
   return L;  /* Anything non-NULL will do. */
 }
 
-<<<<<<< HEAD
-=======
-/* -- External frame unwinding -------------------------------------------- */
-
-#if LJ_ABI_WIN
-
-/*
-** Someone in Redmond owes me several days of my life. A lot of this is
-** undocumented or just plain wrong on MSDN. Some of it can be gathered
-** from 3rd party docs or must be found by trial-and-error. They really
-** don't want you to write your own language-specific exception handler
-** or to interact gracefully with MSVC. :-(
-**
-** Apparently MSVC doesn't call C++ destructors for foreign exceptions
-** unless you compile your C++ code with /EHa. Unfortunately this means
-** catch (...) also catches things like access violations. The use of
-** _set_se_translator doesn't really help, because it requires /EHa, too.
-*/
-
-#define WIN32_LEAN_AND_MEAN
-#include <windows.h>
-
-#if LJ_TARGET_X86
-typedef void *UndocumentedDispatcherContext;  /* Unused on x86. */
-#else
-/* Taken from: http://www.nynaeve.net/?p=99 */
-typedef struct UndocumentedDispatcherContext {
-  ULONG64 ControlPc;
-  ULONG64 ImageBase;
-  PRUNTIME_FUNCTION FunctionEntry;
-  ULONG64 EstablisherFrame;
-  ULONG64 TargetIp;
-  PCONTEXT ContextRecord;
-  void (*LanguageHandler)(void);
-  PVOID HandlerData;
-  PUNWIND_HISTORY_TABLE HistoryTable;
-  ULONG ScopeIndex;
-  ULONG Fill0;
-} UndocumentedDispatcherContext;
-#endif
-
-/* Another wild guess. */
-extern void __DestructExceptionObject(EXCEPTION_RECORD *rec, int nothrow);
-
-#if LJ_TARGET_X64 && defined(MINGW_SDK_INIT)
-/* Workaround for broken MinGW64 declaration. */
-VOID RtlUnwindEx_FIXED(PVOID,PVOID,PVOID,PVOID,PVOID,PVOID) asm("RtlUnwindEx");
-#define RtlUnwindEx RtlUnwindEx_FIXED
-#endif
-
-#define LJ_MSVC_EXCODE		((DWORD)0xe06d7363)
-#define LJ_GCC_EXCODE		((DWORD)0x20474343)
-
-#define LJ_EXCODE		((DWORD)0xe24c4a00)
-#define LJ_EXCODE_MAKE(c)	(LJ_EXCODE | (DWORD)(c))
-#define LJ_EXCODE_CHECK(cl)	(((cl) ^ LJ_EXCODE) <= 0xff)
-#define LJ_EXCODE_ERRCODE(cl)	((int)((cl) & 0xff))
-
-/* Windows exception handler for interpreter frame. */
-LJ_FUNCA int lj_err_unwind_win(EXCEPTION_RECORD *rec,
-  void *f, CONTEXT *ctx, UndocumentedDispatcherContext *dispatch)
-{
-#if LJ_TARGET_X86
-  void *cf = (char *)f - CFRAME_OFS_SEH;
-#else
-  void *cf = f;
-#endif
-  lua_State *L = cframe_L(cf);
-  int errcode = LJ_EXCODE_CHECK(rec->ExceptionCode) ?
-		LJ_EXCODE_ERRCODE(rec->ExceptionCode) : LUA_ERRRUN;
-  if ((rec->ExceptionFlags & 6)) {  /* EH_UNWINDING|EH_EXIT_UNWIND */
-    /* Unwind internal frames. */
-    err_unwind(L, cf, errcode);
-  } else {
-    void *cf2 = err_unwind(L, cf, 0);
-    if (cf2) {  /* We catch it, so start unwinding the upper frames. */
-      if (rec->ExceptionCode == LJ_MSVC_EXCODE ||
-	  rec->ExceptionCode == LJ_GCC_EXCODE) {
-#if !LJ_TARGET_CYGWIN
-	__DestructExceptionObject(rec, 1);
-#endif
-	setstrV(L, L->top++, lj_err_str(L, LJ_ERR_ERRCPP));
-      } else if (!LJ_EXCODE_CHECK(rec->ExceptionCode)) {
-	/* Don't catch access violations etc. */
-	return 1;  /* ExceptionContinueSearch */
-      }
-#if LJ_TARGET_X86
-      UNUSED(ctx);
-      UNUSED(dispatch);
-      /* Call all handlers for all lower C frames (including ourselves) again
-      ** with EH_UNWINDING set. Then call the specified function, passing cf
-      ** and errcode.
-      */
-      lj_vm_rtlunwind(cf, (void *)rec,
-	(cframe_unwind_ff(cf2) && errcode != LUA_YIELD) ?
-	(void *)lj_vm_unwind_ff : (void *)lj_vm_unwind_c, errcode);
-      /* lj_vm_rtlunwind does not return. */
-#else
-      /* Unwind the stack and call all handlers for all lower C frames
-      ** (including ourselves) again with EH_UNWINDING set. Then set
-      ** stack pointer = cf, result = errcode and jump to the specified target.
-      */
-      RtlUnwindEx(cf, (void *)((cframe_unwind_ff(cf2) && errcode != LUA_YIELD) ?
-			       lj_vm_unwind_ff_eh :
-			       lj_vm_unwind_c_eh),
-		  rec, (void *)(uintptr_t)errcode, ctx, dispatch->HistoryTable);
-      /* RtlUnwindEx should never return. */
-#endif
-    }
-  }
-  return 1;  /* ExceptionContinueSearch */
-}
-
-#if LJ_UNWIND_JIT
-
-#if LJ_TARGET_X64
-#define CONTEXT_REG_PC	Rip
-#elif LJ_TARGET_ARM64
-#define CONTEXT_REG_PC	Pc
-#else
-#error "NYI: Windows arch-specific unwinder for JIT-compiled code"
-#endif
-
-/* Windows unwinder for JIT-compiled code. */
-static void err_unwind_win_jit(global_State *g, int errcode)
-{
-  CONTEXT ctx;
-  UNWIND_HISTORY_TABLE hist;
-
-  memset(&hist, 0, sizeof(hist));
-  RtlCaptureContext(&ctx);
-  while (1) {
-    DWORD64 frame, base, addr = ctx.CONTEXT_REG_PC;
-    void *hdata;
-    PRUNTIME_FUNCTION func = RtlLookupFunctionEntry(addr, &base, &hist);
-    if (!func) {  /* Found frame without .pdata: must be JIT-compiled code. */
-      ExitNo exitno;
-      uintptr_t stub = lj_trace_unwind(G2J(g), (uintptr_t)(addr - sizeof(MCode)), &exitno);
-      if (stub) {  /* Jump to side exit to unwind the trace. */
-	ctx.CONTEXT_REG_PC = stub;
-	G2J(g)->exitcode = errcode;
-	RtlRestoreContext(&ctx, NULL);  /* Does not return. */
-      }
-      break;
-    }
-    RtlVirtualUnwind(UNW_FLAG_NHANDLER, base, addr, func,
-		     &ctx, &hdata, &frame, NULL);
-    if (!addr) break;
-  }
-  /* Unwinding failed, if we end up here. */
-}
-#endif
-
-/* Raise Windows exception. */
-static void err_raise_ext(global_State *g, int errcode)
-{
-#if LJ_UNWIND_JIT
-  if (tvref(g->jit_base)) {
-    err_unwind_win_jit(g, errcode);
-    return;  /* Unwinding failed. */
-  }
-#elif LJ_HASJIT
-  /* Cannot catch on-trace errors for Windows/x86 SEH. Unwind to interpreter. */
-  setmref(g->jit_base, NULL);
-#endif
-  UNUSED(g);
-  RaiseException(LJ_EXCODE_MAKE(errcode), 1 /* EH_NONCONTINUABLE */, 0, NULL);
-}
-
-#elif !LJ_NO_UNWIND && (defined(__GNUC__) || defined(__clang__))
-
-/*
-** We have to use our own definitions instead of the mandatory (!) unwind.h,
-** since various OS, distros and compilers mess up the header installation.
-*/
-
-typedef struct _Unwind_Context _Unwind_Context;
-
-#define _URC_OK			0
-#define _URC_FATAL_PHASE2_ERROR	2
-#define _URC_FATAL_PHASE1_ERROR	3
-#define _URC_HANDLER_FOUND	6
-#define _URC_INSTALL_CONTEXT	7
-#define _URC_CONTINUE_UNWIND	8
-#define _URC_FAILURE		9
-
-#define LJ_UEXCLASS		0x4c55414a49543200ULL	/* LUAJIT2\0 */
-#define LJ_UEXCLASS_MAKE(c)	(LJ_UEXCLASS | (uint64_t)(c))
-#define LJ_UEXCLASS_CHECK(cl)	(((cl) ^ LJ_UEXCLASS) <= 0xff)
-#define LJ_UEXCLASS_ERRCODE(cl)	((int)((cl) & 0xff))
-
-#if !LJ_TARGET_ARM
-
-typedef struct _Unwind_Exception
-{
-  uint64_t exclass;
-  void (*excleanup)(int, struct _Unwind_Exception *);
-  uintptr_t p1, p2;
-} __attribute__((__aligned__)) _Unwind_Exception;
-#define UNWIND_EXCEPTION_TYPE	_Unwind_Exception
-
-extern uintptr_t _Unwind_GetCFA(_Unwind_Context *);
-extern void _Unwind_SetGR(_Unwind_Context *, int, uintptr_t);
-extern uintptr_t _Unwind_GetIP(_Unwind_Context *);
-extern void _Unwind_SetIP(_Unwind_Context *, uintptr_t);
-extern void _Unwind_DeleteException(_Unwind_Exception *);
-extern int _Unwind_RaiseException(_Unwind_Exception *);
-
-#define _UA_SEARCH_PHASE	1
-#define _UA_CLEANUP_PHASE	2
-#define _UA_HANDLER_FRAME	4
-#define _UA_FORCE_UNWIND	8
-
-/* DWARF2 personality handler referenced from interpreter .eh_frame. */
-LJ_FUNCA int lj_err_unwind_dwarf(int version, int actions,
-  uint64_t uexclass, _Unwind_Exception *uex, _Unwind_Context *ctx)
-{
-  void *cf;
-  lua_State *L;
-  if (version != 1)
-    return _URC_FATAL_PHASE1_ERROR;
-  cf = (void *)_Unwind_GetCFA(ctx);
-  L = cframe_L(cf);
-  if ((actions & _UA_SEARCH_PHASE)) {
-#if LJ_UNWIND_EXT
-    if (err_unwind(L, cf, 0) == NULL)
-      return _URC_CONTINUE_UNWIND;
-#endif
-    if (!LJ_UEXCLASS_CHECK(uexclass)) {
-      setstrV(L, L->top++, lj_err_str(L, LJ_ERR_ERRCPP));
-    }
-    return _URC_HANDLER_FOUND;
-  }
-  if ((actions & _UA_CLEANUP_PHASE)) {
-    int errcode;
-    if (LJ_UEXCLASS_CHECK(uexclass)) {
-      errcode = LJ_UEXCLASS_ERRCODE(uexclass);
-    } else {
-      if ((actions & _UA_HANDLER_FRAME))
-	_Unwind_DeleteException(uex);
-      errcode = LUA_ERRRUN;
-    }
-#if LJ_UNWIND_EXT
-    cf = err_unwind(L, cf, errcode);
-    if ((actions & _UA_FORCE_UNWIND)) {
-      return _URC_CONTINUE_UNWIND;
-    } else if (cf) {
-      ASMFunction ip;
-      _Unwind_SetGR(ctx, LJ_TARGET_EHRETREG, errcode);
-      ip = cframe_unwind_ff(cf) ? lj_vm_unwind_ff_eh : lj_vm_unwind_c_eh;
-      _Unwind_SetIP(ctx, (uintptr_t)lj_ptr_strip(ip));
-      return _URC_INSTALL_CONTEXT;
-    }
-#if LJ_TARGET_X86ORX64
-    else if ((actions & _UA_HANDLER_FRAME)) {
-      /* Workaround for ancient libgcc bug. Still present in RHEL 5.5. :-/
-      ** Real fix: http://gcc.gnu.org/viewcvs/trunk/gcc/unwind-dw2.c?r1=121165&r2=124837&pathrev=153877&diff_format=h
-      */
-      _Unwind_SetGR(ctx, LJ_TARGET_EHRETREG, errcode);
-      _Unwind_SetIP(ctx, (uintptr_t)lj_vm_unwind_rethrow);
-      return _URC_INSTALL_CONTEXT;
-    }
-#endif
-#else
-    /* This is not the proper way to escape from the unwinder. We get away with
-    ** it on non-x64 because the interpreter restores all callee-saved regs.
-    */
-    lj_err_throw(L, errcode);
-#if LJ_TARGET_X64
-#error "Broken build system -- only use the provided Makefiles!"
-#endif
-#endif
-  }
-  return _URC_CONTINUE_UNWIND;
-}
-
-#if LJ_UNWIND_EXT && defined(LUA_USE_ASSERT)
-struct dwarf_eh_bases { void *tbase, *dbase, *func; };
-extern const void *_Unwind_Find_FDE(void *pc, struct dwarf_eh_bases *bases);
-
-/* Verify that external error handling actually has a chance to work. */
-void lj_err_verify(void)
-{
-#if !LJ_TARGET_OSX
-  /* Check disabled on MacOS due to brilliant software engineering at Apple. */
-  struct dwarf_eh_bases ehb;
-  lj_assertX(_Unwind_Find_FDE((void *)lj_err_throw, &ehb), "broken build: external frame unwinding enabled, but missing -funwind-tables");
-#endif
-  /* Check disabled, because of broken Fedora/ARM64. See #722.
-  lj_assertX(_Unwind_Find_FDE((void *)_Unwind_RaiseException, &ehb), "broken build: external frame unwinding enabled, but system libraries have no unwind tables");
-  */
-}
-#endif
-
-#if LJ_UNWIND_JIT
-/* DWARF2 personality handler for JIT-compiled code. */
-static int err_unwind_jit(int version, int actions,
-  uint64_t uexclass, _Unwind_Exception *uex, _Unwind_Context *ctx)
-{
-  /* NYI: FFI C++ exception interoperability. */
-  if (version != 1 || !LJ_UEXCLASS_CHECK(uexclass))
-    return _URC_FATAL_PHASE1_ERROR;
-  if ((actions & _UA_SEARCH_PHASE)) {
-    return _URC_HANDLER_FOUND;
-  }
-  if ((actions & _UA_CLEANUP_PHASE)) {
-    global_State *g = *(global_State **)(uex+1);
-    ExitNo exitno;
-    uintptr_t addr = _Unwind_GetIP(ctx);  /* Return address _after_ call. */
-    uintptr_t stub = lj_trace_unwind(G2J(g), addr - sizeof(MCode), &exitno);
-    lj_assertG(tvref(g->jit_base), "unexpected throw across mcode frame");
-    if (stub) {  /* Jump to side exit to unwind the trace. */
-      G2J(g)->exitcode = LJ_UEXCLASS_ERRCODE(uexclass);
-#ifdef LJ_TARGET_MIPS
-      _Unwind_SetGR(ctx, 4, stub);
-      _Unwind_SetGR(ctx, 5, exitno);
-      _Unwind_SetIP(ctx, (uintptr_t)(void *)lj_vm_unwind_stub);
-#else
-      _Unwind_SetIP(ctx, stub);
-#endif
-      return _URC_INSTALL_CONTEXT;
-    }
-    return _URC_FATAL_PHASE2_ERROR;
-  }
-  return _URC_FATAL_PHASE1_ERROR;
-}
-
-/* DWARF2 template frame info for JIT-compiled code.
-**
-** After copying the template to the start of the mcode segment,
-** the frame handler function and the code size is patched.
-** The frame handler always installs a new context to jump to the exit,
-** so don't bother to add any unwind opcodes.
-*/
-static const uint8_t err_frame_jit_template[] = {
-#if LJ_BE
-  0,0,0,
-#endif
-  LJ_64 ? 0x1c : 0x14,  /* CIE length. */
-#if LJ_LE
-  0,0,0,
-#endif
-  0,0,0,0, 1, 'z','P','R',0,  /* CIE mark, CIE version, augmentation. */
-  1, LJ_64 ? 0x78 : 0x7c, LJ_TARGET_EHRAREG,  /* Code/data align, RA. */
-#if LJ_64
-  10, 0, 0,0,0,0,0,0,0,0, 0x1b,  /* Aug. data ABS handler, PCREL|SDATA4 code. */
-  0,0,0,0,0,  /* Alignment. */
-#else
-  6, 0, 0,0,0,0, 0x1b,  /* Aug. data ABS handler, PCREL|SDATA4 code. */
-  0,  /* Alignment. */
-#endif
-#if LJ_BE
-  0,0,0,
-#endif
-  LJ_64 ? 0x14 : 0x10,  /* FDE length. */
-  0,0,0,
-  LJ_64 ? 0x24 : 0x1c,  /* CIE offset. */
-  0,0,0,
-  LJ_64 ? 0x14 : 0x10,  /* Code offset. After Final FDE. */
-#if LJ_LE
-  0,0,0,
-#endif
-  0,0,0,0, 0, 0,0,0, /* Code size, augmentation length, alignment. */
-#if LJ_64
-  0,0,0,0,  /* Alignment. */
-#endif
-  0,0,0,0  /* Final FDE. */
-};
-
-#define ERR_FRAME_JIT_OFS_HANDLER	0x12
-#define ERR_FRAME_JIT_OFS_FDE		(LJ_64 ? 0x20 : 0x18)
-#define ERR_FRAME_JIT_OFS_CODE_SIZE	(LJ_64 ? 0x2c : 0x24)
-#if LJ_TARGET_OSX
-#define ERR_FRAME_JIT_OFS_REGISTER	ERR_FRAME_JIT_OFS_FDE
-#else
-#define ERR_FRAME_JIT_OFS_REGISTER	0
-#endif
-
-extern void __register_frame(const void *);
-extern void __deregister_frame(const void *);
-
-uint8_t *lj_err_register_mcode(void *base, size_t sz, uint8_t *info)
-{
-  ASMFunction handler = (ASMFunction)err_unwind_jit;
-  memcpy(info, err_frame_jit_template, sizeof(err_frame_jit_template));
-#if LJ_ABI_PAUTH
-#if LJ_TARGET_ARM64
-  handler = ptrauth_auth_and_resign(handler,
-    ptrauth_key_function_pointer, 0,
-    ptrauth_key_process_independent_code, info + ERR_FRAME_JIT_OFS_HANDLER);
-#else
-#error "missing pointer authentication support for this architecture"
-#endif
-#endif
-  memcpy(info + ERR_FRAME_JIT_OFS_HANDLER, &handler, sizeof(handler));
-  *(uint32_t *)(info + ERR_FRAME_JIT_OFS_CODE_SIZE) =
-    (uint32_t)(sz - sizeof(err_frame_jit_template) - (info - (uint8_t *)base));
-  __register_frame(info + ERR_FRAME_JIT_OFS_REGISTER);
-#ifdef LUA_USE_ASSERT
-  {
-    struct dwarf_eh_bases ehb;
-    lj_assertX(_Unwind_Find_FDE(info + sizeof(err_frame_jit_template)+1, &ehb),
-	       "bad JIT unwind table registration");
-  }
-#endif
-  return info + sizeof(err_frame_jit_template);
-}
-
-void lj_err_deregister_mcode(void *base, size_t sz, uint8_t *info)
-{
-  UNUSED(base); UNUSED(sz);
-  __deregister_frame(info + ERR_FRAME_JIT_OFS_REGISTER);
-}
-#endif
-
-#else /* LJ_TARGET_ARM */
-
-#define _US_VIRTUAL_UNWIND_FRAME	0
-#define _US_UNWIND_FRAME_STARTING	1
-#define _US_ACTION_MASK			3
-#define _US_FORCE_UNWIND		8
-
-typedef struct _Unwind_Control_Block _Unwind_Control_Block;
-#define UNWIND_EXCEPTION_TYPE	_Unwind_Control_Block
-
-struct _Unwind_Control_Block {
-  uint64_t exclass;
-  uint32_t misc[20];
-};
-
-extern int _Unwind_RaiseException(_Unwind_Control_Block *);
-extern int __gnu_unwind_frame(_Unwind_Control_Block *, _Unwind_Context *);
-extern int _Unwind_VRS_Set(_Unwind_Context *, int, uint32_t, int, void *);
-extern int _Unwind_VRS_Get(_Unwind_Context *, int, uint32_t, int, void *);
-
-static inline uint32_t _Unwind_GetGR(_Unwind_Context *ctx, int r)
-{
-  uint32_t v;
-  _Unwind_VRS_Get(ctx, 0, r, 0, &v);
-  return v;
-}
-
-static inline void _Unwind_SetGR(_Unwind_Context *ctx, int r, uint32_t v)
-{
-  _Unwind_VRS_Set(ctx, 0, r, 0, &v);
-}
-
-extern void lj_vm_unwind_ext(void);
-
-/* ARM unwinder personality handler referenced from interpreter .ARM.extab. */
-LJ_FUNCA int lj_err_unwind_arm(int state, _Unwind_Control_Block *ucb,
-			       _Unwind_Context *ctx)
-{
-  void *cf = (void *)_Unwind_GetGR(ctx, 13);
-  lua_State *L = cframe_L(cf);
-  int errcode;
-
-  switch ((state & _US_ACTION_MASK)) {
-  case _US_VIRTUAL_UNWIND_FRAME:
-    if ((state & _US_FORCE_UNWIND)) break;
-    return _URC_HANDLER_FOUND;
-  case _US_UNWIND_FRAME_STARTING:
-    if (LJ_UEXCLASS_CHECK(ucb->exclass)) {
-      errcode = LJ_UEXCLASS_ERRCODE(ucb->exclass);
-    } else {
-      errcode = LUA_ERRRUN;
-      setstrV(L, L->top++, lj_err_str(L, LJ_ERR_ERRCPP));
-    }
-    cf = err_unwind(L, cf, errcode);
-    if ((state & _US_FORCE_UNWIND) || cf == NULL) break;
-    _Unwind_SetGR(ctx, 15, (uint32_t)lj_vm_unwind_ext);
-    _Unwind_SetGR(ctx, 0, (uint32_t)ucb);
-    _Unwind_SetGR(ctx, 1, (uint32_t)errcode);
-    _Unwind_SetGR(ctx, 2, cframe_unwind_ff(cf) ?
-			    (uint32_t)lj_vm_unwind_ff_eh :
-			    (uint32_t)lj_vm_unwind_c_eh);
-    return _URC_INSTALL_CONTEXT;
-  default:
-    return _URC_FAILURE;
-  }
-  if (__gnu_unwind_frame(ucb, ctx) != _URC_OK)
-    return _URC_FAILURE;
-#ifdef LUA_USE_ASSERT
-  /* We should never get here unless this is a forced unwind aka backtrace. */
-  if (_Unwind_GetGR(ctx, 0) == 0xff33aa77) {
-    _Unwind_SetGR(ctx, 0, 0xff33aa88);
-  }
-#endif
-  return _URC_CONTINUE_UNWIND;
-}
-
-#if LJ_UNWIND_EXT && defined(LUA_USE_ASSERT)
-typedef int (*_Unwind_Trace_Fn)(_Unwind_Context *, void *);
-extern int _Unwind_Backtrace(_Unwind_Trace_Fn, void *);
-
-static int err_verify_bt(_Unwind_Context *ctx, int *got)
-{
-  if (_Unwind_GetGR(ctx, 0) == 0xff33aa88) { *got = 2; }
-  else if (*got == 0) { *got = 1; _Unwind_SetGR(ctx, 0, 0xff33aa77); }
-  return _URC_OK;
-}
-
-/* Verify that external error handling actually has a chance to work. */
-void lj_err_verify(void)
-{
-  int got = 0;
-  _Unwind_Backtrace((_Unwind_Trace_Fn)err_verify_bt, &got);
-  lj_assertX(got == 2, "broken build: external frame unwinding enabled, but missing -funwind-tables");
-}
-#endif
-
-/*
-** Note: LJ_UNWIND_JIT is not implemented for 32 bit ARM.
-**
-** The quirky ARM unwind API doesn't have __register_frame().
-** A potential workaround might involve _Unwind_Backtrace.
-** But most 32 bit ARM targets don't qualify for LJ_UNWIND_EXT, anyway,
-** since they are built without unwind tables by default.
-*/
-
-#endif /* LJ_TARGET_ARM */
-
-
-#if LJ_UNWIND_EXT
-static __thread struct {
-  UNWIND_EXCEPTION_TYPE ex;
-  global_State *g;
-} static_uex;
-
-/* Raise external exception. */
-static void err_raise_ext(global_State *g, int errcode)
-{
-  memset(&static_uex, 0, sizeof(static_uex));
-  static_uex.ex.exclass = LJ_UEXCLASS_MAKE(errcode);
-  static_uex.g = g;
-  _Unwind_RaiseException(&static_uex.ex);
-}
-
-#endif
-
-#endif
-
->>>>>>> 72efc42e
 /* -- Error handling ------------------------------------------------------ */
 
 /* Throw error. Find catch frame, unwind stack and continue. */
@@ -740,25 +128,6 @@
   global_State *g = G(L);
   lj_trace_abort(g);
   L->status = LUA_OK;
-<<<<<<< HEAD
-=======
-#if LJ_UNWIND_EXT
-  err_raise_ext(g, errcode);
-  /*
-  ** A return from this function signals a corrupt C stack that cannot be
-  ** unwound. We have no choice but to call the panic function and exit.
-  **
-  ** Usually this is caused by a C function without unwind information.
-  ** This may happen if you've manually enabled LUAJIT_UNWIND_EXTERNAL
-  ** and forgot to recompile *every* non-C++ file with -funwind-tables.
-  */
-  if (G(L)->panic)
-    G(L)->panic(L);
-#else
-#if LJ_HASJIT
-  setmref(g->jit_base, NULL);
-#endif
->>>>>>> 72efc42e
   {
     void *cf = err_unwind(L, NULL, errcode);
     if (cframe_unwind_ff(cf))
@@ -841,9 +210,9 @@
 }
 
 /* Runtime error. */
-LJ_NOINLINE void LJ_FASTCALL lj_err_run(lua_State *L)
-{
-  ptrdiff_t ef = (LJ_HASJIT && tvref(G(L)->jit_base)) ? 0 : finderrfunc(L);
+LJ_NOINLINE void lj_err_run(lua_State *L)
+{
+  ptrdiff_t ef = tvref(G(L)->jit_base) ? 0 : finderrfunc(L);
   if (ef) {
     TValue *errfunc = restorestack(L, ef);
     TValue *top = L->top;
@@ -862,15 +231,13 @@
   lj_err_throw(L, LUA_ERRRUN);
 }
 
-#if LJ_HASJIT
-LJ_NOINLINE void LJ_FASTCALL lj_err_trace(lua_State *L, int errcode)
+LJ_NOINLINE void lj_err_trace(lua_State *L, int errcode)
 {
   if (errcode == LUA_ERRRUN)
     lj_err_run(L);
   else
     lj_err_throw(L, errcode);
 }
-#endif
 
 /* Formatted runtime error message. */
 LJ_NORET LJ_NOINLINE static void err_msgv(lua_State *L, ErrMsg em, ...)
@@ -956,24 +323,6 @@
 /* Error in context of caller. */
 LJ_NOINLINE void lj_err_callermsg(lua_State *L, const char *msg)
 {
-<<<<<<< HEAD
-  TValue *frame = L->base-1;
-  TValue *pframe = NULL;
-  if (frame_islua(frame)) {
-    pframe = frame_prevl(frame);
-  } else if (frame_iscont(frame)) {
-    if (frame_iscont_fficb(frame)) {
-      pframe = frame;
-      frame = NULL;
-    } else {
-      pframe = frame_prevd(frame);
-      /* Remove frame for FFI metamethods. */
-      if (frame_func(frame)->c.ffid >= FF_ffi_meta___index &&
-	  frame_func(frame)->c.ffid <= FF_ffi_meta___tostring) {
-	L->base = pframe+1;
-	L->top = frame;
-	setcframe_pc(cframe_raw(L->cframe), frame_contpc(frame));
-=======
   TValue *frame = NULL, *pframe = NULL;
   if (!(LJ_HASJIT && tvref(G(L)->jit_base))) {
     frame = L->base-1;
@@ -985,7 +334,6 @@
 	frame = NULL;
       } else {
 	pframe = frame_prevd(frame);
-#if LJ_HASFFI
 	/* Remove frame for FFI metamethods. */
 	if (frame_func(frame)->c.ffid >= FF_ffi_meta___index &&
 	    frame_func(frame)->c.ffid <= FF_ffi_meta___tostring) {
@@ -993,8 +341,6 @@
 	  L->top = frame;
 	  setcframe_pc(cframe_raw(L->cframe), frame_contpc(frame));
 	}
-#endif
->>>>>>> 72efc42e
       }
     }
   }
