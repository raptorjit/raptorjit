/*
** String formatting.
** Copyright (C) 2005-2022 Mike Pall. See Copyright Notice in luajit.h
*/

#ifndef _LJ_STRFMT_H
#define _LJ_STRFMT_H

#include "lj_obj.h"

typedef uint32_t SFormat;  /* Format indicator. */

/* Format parser state. */
typedef struct FormatState {
  const uint8_t *p;	/* Current format string pointer. */
  const uint8_t *e;	/* End of format string. */
  const char *str;	/* Returned literal string. */
  MSize len;		/* Size of literal string. */
} FormatState;

/* Format types (max. 16). */
typedef enum FormatType {
  STRFMT_EOF, STRFMT_ERR, STRFMT_LIT,
  STRFMT_INT, STRFMT_UINT, STRFMT_NUM, STRFMT_STR, STRFMT_CHAR, STRFMT_PTR
} FormatType;

/* Format subtypes (bits are reused). */
#define STRFMT_T_HEX	0x0010	/* STRFMT_UINT */
#define STRFMT_T_OCT	0x0020	/* STRFMT_UINT */
#define STRFMT_T_FP_A	0x0000	/* STRFMT_NUM */
#define STRFMT_T_FP_E	0x0010	/* STRFMT_NUM */
#define STRFMT_T_FP_F	0x0020	/* STRFMT_NUM */
#define STRFMT_T_FP_G	0x0030	/* STRFMT_NUM */
#define STRFMT_T_QUOTED	0x0010	/* STRFMT_STR */

/* Format flags. */
#define STRFMT_F_LEFT	0x0100
#define STRFMT_F_PLUS	0x0200
#define STRFMT_F_ZERO	0x0400
#define STRFMT_F_SPACE	0x0800
#define STRFMT_F_ALT	0x1000
#define STRFMT_F_UPPER	0x2000

/* Format indicator fields. */
#define STRFMT_SH_WIDTH	16
#define STRFMT_SH_PREC	24

#define STRFMT_TYPE(sf)		((FormatType)((sf) & 15))
#define STRFMT_WIDTH(sf)	(((sf) >> STRFMT_SH_WIDTH) & 255u)
#define STRFMT_PREC(sf)		((((sf) >> STRFMT_SH_PREC) & 255u) - 1u)
#define STRFMT_FP(sf)		(((sf) >> 4) & 3)

/* Formats for conversion characters. */
#define STRFMT_A	(STRFMT_NUM|STRFMT_T_FP_A)
#define STRFMT_C	(STRFMT_CHAR)
#define STRFMT_D	(STRFMT_INT)
#define STRFMT_E	(STRFMT_NUM|STRFMT_T_FP_E)
#define STRFMT_F	(STRFMT_NUM|STRFMT_T_FP_F)
#define STRFMT_G	(STRFMT_NUM|STRFMT_T_FP_G)
#define STRFMT_I	STRFMT_D
#define STRFMT_O	(STRFMT_UINT|STRFMT_T_OCT)
#define STRFMT_P	(STRFMT_PTR)
#define STRFMT_Q	(STRFMT_STR|STRFMT_T_QUOTED)
#define STRFMT_S	(STRFMT_STR)
#define STRFMT_U	(STRFMT_UINT)
#define STRFMT_X	(STRFMT_UINT|STRFMT_T_HEX)
#define STRFMT_G14	(STRFMT_G | ((14+1) << STRFMT_SH_PREC))

/* Maximum buffer sizes for conversions. */
#define STRFMT_MAXBUF_XINT	(1+22)  /* '0' prefix + uint64_t in octal. */
#define STRFMT_MAXBUF_INT	(1+10)  /* Sign + int32_t in decimal. */
#define STRFMT_MAXBUF_NUM	32  /* Must correspond with STRFMT_G14. */
#define STRFMT_MAXBUF_PTR	(2+2*sizeof(ptrdiff_t))  /* "0x" + hex ptr. */

/* Format parser. */
LJ_FUNC SFormat lj_strfmt_parse(FormatState *fs);

static LJ_AINLINE void lj_strfmt_init(FormatState *fs, const char *p, MSize len)
{
  fs->p = (const uint8_t *)p;
  fs->e = (const uint8_t *)p + len;
  /* Must be NUL-terminated. May have NULs inside, too. */
  lj_assertX(*fs->e == 0, "format not NUL-terminated");
}

/* Raw conversions. */
LJ_FUNC char * lj_strfmt_wint(char *p, int32_t k);
LJ_FUNC char * lj_strfmt_wptr(char *p, const void *v);
LJ_FUNC char * lj_strfmt_wuleb128(char *p, uint32_t v);
LJ_FUNC const char *lj_strfmt_wstrnum(lua_State *L, cTValue *o, MSize *lenp);

/* Unformatted conversions to buffer. */
<<<<<<< HEAD
LJ_FUNC SBuf * lj_strfmt_putint(SBuf *sb, int32_t k);
LJ_FUNC SBuf * lj_strfmt_putnum(SBuf *sb, cTValue *o);
LJ_FUNC SBuf * lj_strfmt_putptr(SBuf *sb, const void *v);
LJ_FUNC SBuf * lj_strfmt_putquoted(SBuf *sb, GCstr *str);
=======
LJ_FUNC SBuf * LJ_FASTCALL lj_strfmt_putint(SBuf *sb, int32_t k);
#if LJ_HASJIT
LJ_FUNC SBuf * LJ_FASTCALL lj_strfmt_putnum(SBuf *sb, cTValue *o);
#endif
LJ_FUNC SBuf * LJ_FASTCALL lj_strfmt_putptr(SBuf *sb, const void *v);
#if LJ_HASJIT
LJ_FUNC SBuf * LJ_FASTCALL lj_strfmt_putquoted(SBuf *sb, GCstr *str);
#endif
>>>>>>> 72efc42e

/* Formatted conversions to buffer. */
LJ_FUNC SBuf *lj_strfmt_putfxint(SBuf *sb, SFormat sf, uint64_t k);
LJ_FUNC SBuf *lj_strfmt_putfnum_int(SBuf *sb, SFormat sf, lua_Number n);
LJ_FUNC SBuf *lj_strfmt_putfnum_uint(SBuf *sb, SFormat sf, lua_Number n);
LJ_FUNC SBuf *lj_strfmt_putfnum(SBuf *sb, SFormat, lua_Number n);
LJ_FUNC SBuf *lj_strfmt_putfchar(SBuf *sb, SFormat, int32_t c);
#if LJ_HASJIT
LJ_FUNC SBuf *lj_strfmt_putfstr(SBuf *sb, SFormat, GCstr *str);
#endif
LJ_FUNC int lj_strfmt_putarg(lua_State *L, SBuf *sb, int arg, int retry);

/* Conversions to strings. */
LJ_FUNC GCstr * lj_strfmt_int(lua_State *L, int32_t k);
LJ_FUNCA GCstr * lj_strfmt_num(lua_State *L, cTValue *o);
LJ_FUNCA GCstr * lj_strfmt_number(lua_State *L, cTValue *o);
LJ_FUNC GCstr * lj_strfmt_char(lua_State *L, int c);
LJ_FUNC GCstr * lj_strfmt_obj(lua_State *L, cTValue *o);

/* Internal string formatting. */
LJ_FUNC const char *lj_strfmt_pushvf(lua_State *L, const char *fmt,
				     va_list argp);
LJ_FUNC const char *lj_strfmt_pushf(lua_State *L, const char *fmt, ...)
#if defined(__GNUC__) || defined(__clang__)
  __attribute__ ((format (printf, 2, 3)))
#endif
  ;

#endif<|MERGE_RESOLUTION|>--- conflicted
+++ resolved
@@ -1,6 +1,6 @@
 /*
 ** String formatting.
-** Copyright (C) 2005-2022 Mike Pall. See Copyright Notice in luajit.h
+** Copyright (C) 2005-2017 Mike Pall. See Copyright Notice in luajit.h
 */
 
 #ifndef _LJ_STRFMT_H
@@ -90,21 +90,10 @@
 LJ_FUNC const char *lj_strfmt_wstrnum(lua_State *L, cTValue *o, MSize *lenp);
 
 /* Unformatted conversions to buffer. */
-<<<<<<< HEAD
 LJ_FUNC SBuf * lj_strfmt_putint(SBuf *sb, int32_t k);
 LJ_FUNC SBuf * lj_strfmt_putnum(SBuf *sb, cTValue *o);
 LJ_FUNC SBuf * lj_strfmt_putptr(SBuf *sb, const void *v);
 LJ_FUNC SBuf * lj_strfmt_putquoted(SBuf *sb, GCstr *str);
-=======
-LJ_FUNC SBuf * LJ_FASTCALL lj_strfmt_putint(SBuf *sb, int32_t k);
-#if LJ_HASJIT
-LJ_FUNC SBuf * LJ_FASTCALL lj_strfmt_putnum(SBuf *sb, cTValue *o);
-#endif
-LJ_FUNC SBuf * LJ_FASTCALL lj_strfmt_putptr(SBuf *sb, const void *v);
-#if LJ_HASJIT
-LJ_FUNC SBuf * LJ_FASTCALL lj_strfmt_putquoted(SBuf *sb, GCstr *str);
-#endif
->>>>>>> 72efc42e
 
 /* Formatted conversions to buffer. */
 LJ_FUNC SBuf *lj_strfmt_putfxint(SBuf *sb, SFormat sf, uint64_t k);
@@ -112,9 +101,7 @@
 LJ_FUNC SBuf *lj_strfmt_putfnum_uint(SBuf *sb, SFormat sf, lua_Number n);
 LJ_FUNC SBuf *lj_strfmt_putfnum(SBuf *sb, SFormat, lua_Number n);
 LJ_FUNC SBuf *lj_strfmt_putfchar(SBuf *sb, SFormat, int32_t c);
-#if LJ_HASJIT
 LJ_FUNC SBuf *lj_strfmt_putfstr(SBuf *sb, SFormat, GCstr *str);
-#endif
 LJ_FUNC int lj_strfmt_putarg(lua_State *L, SBuf *sb, int arg, int retry);
 
 /* Conversions to strings. */
