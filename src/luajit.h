--- conflicted
+++ resolved
@@ -30,19 +30,11 @@
 
 #include "lua.h"
 
-<<<<<<< HEAD
 #define LUAJIT_VERSION		"RaptorJIT 1.0.0"
 #define LUAJIT_VERSION_NUM	10000  /* Version 1.0.0 = 01.00.00. */
 #define LUAJIT_VERSION_SYM	luaJIT_version_1_0_0
 
 #define LUAJIT_URL		"http://github.com/raptorjit/raptorjit"
-=======
-#define LUAJIT_VERSION		"LuaJIT 2.1.0-beta3"
-#define LUAJIT_VERSION_NUM	20100  /* Version 2.1.0 = 02.01.00. */
-#define LUAJIT_VERSION_SYM	luaJIT_version_2_1_0_beta3
-#define LUAJIT_COPYRIGHT	"Copyright (C) 2005-2022 Mike Pall"
-#define LUAJIT_URL		"https://luajit.org/"
->>>>>>> 72efc42e
 
 /* Modes for luaJIT_setmode. */
 #define LUAJIT_MODE_MASK	0x00ff
