--- conflicted
+++ resolved
@@ -102,10 +102,6 @@
     case IR_CNEWI:
       if (irt_isphi(ir->t) && !sink_checkphi(J, ir, ir->op2))
 	irt_setmark(ir->t);  /* Mark ineligible allocation. */
-<<<<<<< HEAD
-=======
-#endif
->>>>>>> 72efc42e
       /* fallthrough */
     case IR_USTORE:
       irt_setmark(IR(ir->op2)->t);  /* Mark stored value. */
