--- conflicted
+++ resolved
@@ -145,15 +145,12 @@
   }
 }
 
-<<<<<<< HEAD
-=======
 void vmprofile_stop()
 {
   stop_timer();
   started = 0;
 }
 
->>>>>>> 6999d05e
 /* -- Lua API ------------------------------------------------------------- */
 
 LUA_API int luaJIT_vmprofile_open(lua_State *L, const char *str, int noselect, int nostart)
