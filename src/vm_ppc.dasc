--- conflicted
+++ resolved
@@ -3089,12 +3089,7 @@
   |   add RA, RA, BASE
   |  bctr
   |
-<<<<<<< HEAD
   |9:  // Rethrow error from the right C frame.
-  |  neg CARG2, CARG1
-=======
-  |3:  // Rethrow error from the right C frame.
->>>>>>> e296f56b
   |  mr CARG1, L
   |  bl extern lj_err_run		// (lua_State *L)
   |.endif
