/*
** C declaration parser.
** Copyright (C) 2005-2022 Mike Pall. See Copyright Notice in luajit.h
*/

#ifndef _LJ_CPARSE_H
#define _LJ_CPARSE_H

#include "lj_obj.h"
#include "lj_ctype.h"


/* C parser limits. */
#define CPARSE_MAX_BUF		32768	/* Max. token buffer size. */
#define CPARSE_MAX_DECLSTACK	100	/* Max. declaration stack depth. */
#define CPARSE_MAX_DECLDEPTH	20	/* Max. recursive declaration depth. */
#define CPARSE_MAX_PACKSTACK	7	/* Max. pack pragma stack depth. */

/* Flags for C parser mode. */
#define CPARSE_MODE_MULTI	1	/* Process multiple declarations. */
#define CPARSE_MODE_ABSTRACT	2	/* Accept abstract declarators. */
#define CPARSE_MODE_DIRECT	4	/* Accept direct declarators. */
#define CPARSE_MODE_FIELD	8	/* Accept field width in bits, too. */
#define CPARSE_MODE_NOIMPLICIT	16	/* Reject implicit declarations. */
#define CPARSE_MODE_SKIP	32	/* Skip definitions, ignore errors. */

typedef int CPChar;	/* C parser character. Unsigned ext. from char. */
typedef int CPToken;	/* C parser token. */

/* C parser internal value representation. */
typedef struct CPValue {
  union {
    int32_t i32;	/* Value for CTID_INT32. */
    uint32_t u32;	/* Value for CTID_UINT32. */
  };
  CTypeID id;		/* C Type ID of the value. */
} CPValue;

/* C parser state. */
typedef struct CPState {
  CPChar c;		/* Current character. */
  CPToken tok;		/* Current token. */
  CPValue val;		/* Token value. */
  GCstr *str;		/* Interned string of identifier/keyword. */
  CType *ct;		/* C type table entry. */
  const char *p;	/* Current position in input buffer. */
  SBuf sb;		/* String buffer for tokens. */
  lua_State *L;		/* Lua state. */
  CTState *cts;		/* C type state. */
  TValue *param;	/* C type parameters. */
  const char *srcname;	/* Current source name. */
  BCLine linenumber;	/* Input line counter. */
  int depth;		/* Recursive declaration depth. */
  uint32_t tmask;	/* Type mask for next identifier. */
  uint32_t mode;	/* C parser mode. */
  uint8_t packstack[CPARSE_MAX_PACKSTACK];  /* Stack for pack pragmas. */
  uint8_t curpack;	/* Current position in pack pragma stack. */
} CPState;

LJ_FUNC int lj_cparse(CPState *cp);

<<<<<<< HEAD
=======
LJ_FUNC int lj_cparse_case(GCstr *str, const char *match);

#endif
>>>>>>> 72efc42e

#endif<|MERGE_RESOLUTION|>--- conflicted
+++ resolved
@@ -59,11 +59,6 @@
 
 LJ_FUNC int lj_cparse(CPState *cp);
 
-<<<<<<< HEAD
-=======
 LJ_FUNC int lj_cparse_case(GCstr *str, const char *match);
 
-#endif
->>>>>>> 72efc42e
-
 #endif