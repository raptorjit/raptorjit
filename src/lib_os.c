/*
** OS library.
** Copyright (C) 2005-2022 Mike Pall. See Copyright Notice in luajit.h
**
** Major portions taken verbatim or adapted from the Lua interpreter.
** Copyright (C) 1994-2008 Lua.org, PUC-Rio. See Copyright Notice in lua.h
*/

#include <errno.h>
#include <time.h>

#define lib_os_c
#define LUA_LIB

#include "lua.h"
#include "lauxlib.h"
#include "lualib.h"

#include "lj_obj.h"
#include "lj_gc.h"
#include "lj_err.h"
#include "lj_buf.h"
#include "lj_str.h"
#include "lj_lib.h"

#include <unistd.h>

#include <locale.h>

/* ------------------------------------------------------------------------ */

#define LJLIB_MODULE_os

LJLIB_CF(os_execute)
{
#if LJ_NO_SYSTEM
#if LJ_52
  errno = ENOSYS;
  return luaL_fileresult(L, 0, NULL);
#else
  lua_pushinteger(L, -1);
  return 1;
#endif
#else
  const char *cmd = luaL_optstring(L, 1, NULL);
  int stat = system(cmd);
#if LJ_52
  if (cmd)
    return luaL_execresult(L, stat);
  setboolV(L->top++, 1);
#else
  setintV(L->top++, stat);
#endif
  return 1;
#endif
}

LJLIB_CF(os_remove)
{
  const char *filename = luaL_checkstring(L, 1);
  return luaL_fileresult(L, remove(filename) == 0, filename);
}

LJLIB_CF(os_rename)
{
  const char *fromname = luaL_checkstring(L, 1);
  const char *toname = luaL_checkstring(L, 2);
  return luaL_fileresult(L, rename(fromname, toname) == 0, fromname);
}

LJLIB_CF(os_tmpname)
{
<<<<<<< HEAD
=======
#if LJ_TARGET_PS3 || LJ_TARGET_PS4 || LJ_TARGET_PS5 || LJ_TARGET_PSVITA || LJ_TARGET_NX
  lj_err_caller(L, LJ_ERR_OSUNIQF);
  return 0;
#else
#if LJ_TARGET_POSIX
>>>>>>> 72efc42e
  char buf[15+1];
  int fp;
  strcpy(buf, "/tmp/lua_XXXXXX");
  fp = mkstemp(buf);
  if (fp != -1)
    close(fp);
  else
    lj_err_caller(L, LJ_ERR_OSUNIQF);
  lua_pushstring(L, buf);
  return 1;
}

LJLIB_CF(os_getenv)
{
  lua_pushstring(L, getenv(luaL_checkstring(L, 1)));  /* if NULL push nil */
  return 1;
}

LJLIB_CF(os_exit)
{
  int status;
  if (L->base < L->top && tvisbool(L->base))
    status = boolV(L->base) ? EXIT_SUCCESS : EXIT_FAILURE;
  else
    status = lj_lib_optint(L, 1, EXIT_SUCCESS);
  if (L->base+1 < L->top && tvistruecond(L->base+1))
    lua_close(L);
  exit(status);
  return 0;  /* Unreachable. */
}

LJLIB_CF(os_clock)
{
  setnumV(L->top++, ((lua_Number)clock())*(1.0/(lua_Number)CLOCKS_PER_SEC));
  return 1;
}

/* ------------------------------------------------------------------------ */

static void setfield(lua_State *L, const char *key, int value)
{
  lua_pushinteger(L, value);
  lua_setfield(L, -2, key);
}

static void setboolfield(lua_State *L, const char *key, int value)
{
  if (value < 0)  /* undefined? */
    return;  /* does not set field */
  lua_pushboolean(L, value);
  lua_setfield(L, -2, key);
}

static int getboolfield(lua_State *L, const char *key)
{
  int res;
  lua_getfield(L, -1, key);
  res = lua_isnil(L, -1) ? -1 : lua_toboolean(L, -1);
  lua_pop(L, 1);
  return res;
}

static int getfield(lua_State *L, const char *key, int d)
{
  int res;
  lua_getfield(L, -1, key);
  if (lua_isnumber(L, -1)) {
    res = (int)lua_tointeger(L, -1);
  } else {
    if (d < 0)
      lj_err_callerv(L, LJ_ERR_OSDATEF, key);
    res = d;
  }
  lua_pop(L, 1);
  return res;
}

LJLIB_CF(os_date)
{
  const char *s = luaL_optstring(L, 1, "%c");
  time_t t = luaL_opt(L, (time_t)luaL_checknumber, 2, time(NULL));
  struct tm *stm;
  struct tm rtm;
  if (*s == '!') {  /* UTC? */
    s++;  /* Skip '!' */
    stm = gmtime_r(&t, &rtm);
  } else {
    stm = localtime_r(&t, &rtm);
  }
  if (stm == NULL) {  /* Invalid date? */
    setnilV(L->top++);
  } else if (strcmp(s, "*t") == 0) {
    lua_createtable(L, 0, 9);  /* 9 = number of fields */
    setfield(L, "sec", stm->tm_sec);
    setfield(L, "min", stm->tm_min);
    setfield(L, "hour", stm->tm_hour);
    setfield(L, "day", stm->tm_mday);
    setfield(L, "month", stm->tm_mon+1);
    setfield(L, "year", stm->tm_year+1900);
    setfield(L, "wday", stm->tm_wday+1);
    setfield(L, "yday", stm->tm_yday+1);
    setboolfield(L, "isdst", stm->tm_isdst);
  } else if (*s) {
    SBuf *sb = &G(L)->tmpbuf;
    MSize sz = 0, retry = 4;
    const char *q;
    for (q = s; *q; q++)
      sz += (*q == '%') ? 30 : 1;  /* Overflow doesn't matter. */
    setsbufL(sb, L);
    while (retry--) {  /* Limit growth for invalid format or empty result. */
      char *buf = lj_buf_need(sb, sz);
      size_t len = strftime(buf, sbufsz(sb), s, stm);
      if (len) {
	setstrV(L, L->top++, lj_str_new(L, buf, len));
	lj_gc_check(L);
	break;
      }
      sz += (sz|1);
    }
  } else {
    setstrV(L, L->top++, &G(L)->strempty);
  }
  return 1;
}

LJLIB_CF(os_time)
{
  time_t t;
  if (lua_isnoneornil(L, 1)) {  /* called without args? */
    t = time(NULL);  /* get current time */
  } else {
    struct tm ts;
    luaL_checktype(L, 1, LUA_TTABLE);
    lua_settop(L, 1);  /* make sure table is at the top */
    ts.tm_sec = getfield(L, "sec", 0);
    ts.tm_min = getfield(L, "min", 0);
    ts.tm_hour = getfield(L, "hour", 12);
    ts.tm_mday = getfield(L, "day", -1);
    ts.tm_mon = getfield(L, "month", -1) - 1;
    ts.tm_year = getfield(L, "year", -1) - 1900;
    ts.tm_isdst = getboolfield(L, "isdst");
    t = mktime(&ts);
  }
  if (t == (time_t)(-1))
    lua_pushnil(L);
  else
    lua_pushnumber(L, (lua_Number)t);
  return 1;
}

LJLIB_CF(os_difftime)
{
  lua_pushnumber(L, difftime((time_t)(luaL_checknumber(L, 1)),
			     (time_t)(luaL_optnumber(L, 2, (lua_Number)0))));
  return 1;
}

/* ------------------------------------------------------------------------ */

LJLIB_CF(os_setlocale)
{
  GCstr *s = lj_lib_optstr(L, 1);
  const char *str = s ? strdata(s) : NULL;
  int opt = lj_lib_checkopt(L, 2, 6,
    "\5ctype\7numeric\4time\7collate\10monetary\1\377\3all");
  if (opt == 0) opt = LC_CTYPE;
  else if (opt == 1) opt = LC_NUMERIC;
  else if (opt == 2) opt = LC_TIME;
  else if (opt == 3) opt = LC_COLLATE;
  else if (opt == 4) opt = LC_MONETARY;
  else if (opt == 6) opt = LC_ALL;
  lua_pushstring(L, setlocale(opt, str));
  return 1;
}

/* ------------------------------------------------------------------------ */

#include "lj_libdef.h"

LUALIB_API int luaopen_os(lua_State *L)
{
  LJ_LIB_REG(L, LUA_OSLIBNAME, os);
  return 1;
}
<|MERGE_RESOLUTION|>--- conflicted
+++ resolved
@@ -70,14 +70,6 @@
 
 LJLIB_CF(os_tmpname)
 {
-<<<<<<< HEAD
-=======
-#if LJ_TARGET_PS3 || LJ_TARGET_PS4 || LJ_TARGET_PS5 || LJ_TARGET_PSVITA || LJ_TARGET_NX
-  lj_err_caller(L, LJ_ERR_OSUNIQF);
-  return 0;
-#else
-#if LJ_TARGET_POSIX
->>>>>>> 72efc42e
   char buf[15+1];
   int fp;
   strcpy(buf, "/tmp/lua_XXXXXX");
