/*
** Bytecode writer.
** Copyright (C) 2005-2022 Mike Pall. See Copyright Notice in luajit.h
*/

#define lj_bcwrite_c
#define LUA_CORE

#include "lj_obj.h"
#include "lj_gc.h"
#include "lj_buf.h"
#include "lj_bc.h"
#include "lj_ctype.h"
#include "lj_dispatch.h"
#include "lj_jit.h"
#include "lj_strfmt.h"
#include "lj_bcdump.h"
#include "lj_vm.h"

/* Context for bytecode writer. */
typedef struct BCWriteCtx {
  SBuf sb;			/* Output buffer. */
  GCproto *pt;			/* Root prototype. */
  lua_Writer wfunc;		/* Writer callback. */
  void *wdata;			/* Writer callback data. */
  int strip;			/* Strip debug info. */
  int status;			/* Status from writer callback. */
#ifdef LUA_USE_ASSERT
  global_State *g;
#endif
} BCWriteCtx;

#ifdef LUA_USE_ASSERT
#define lj_assertBCW(c, ...)	lj_assertG_(ctx->g, (c), __VA_ARGS__)
#else
#define lj_assertBCW(c, ...)	((void)ctx)
#endif

/* -- Bytecode writer ----------------------------------------------------- */

/* Write a single constant key/value of a template table. */
static void bcwrite_ktabk(BCWriteCtx *ctx, cTValue *o, int narrow)
{
  char *p = lj_buf_more(&ctx->sb, 1+10);
  if (tvisstr(o)) {
    const GCstr *str = strV(o);
    MSize len = str->len;
    p = lj_buf_more(&ctx->sb, 5+len);
    p = lj_strfmt_wuleb128(p, BCDUMP_KTAB_STR+len);
    p = lj_buf_wmem(p, strdata(str), len);
  } else if (tvisnum(o)) {
    if (narrow) {  /* Narrow number constants to integers. */
      lua_Number num = numV(o);
      int32_t k = lj_num2int(num);
      if (num == (lua_Number)k) {  /* -0 is never a constant. */
	*p++ = BCDUMP_KTAB_INT;
	p = lj_strfmt_wuleb128(p, k);
	ctx->sb.w = p;
	return;
      }
    }
    *p++ = BCDUMP_KTAB_NUM;
    p = lj_strfmt_wuleb128(p, o->u32.lo);
    p = lj_strfmt_wuleb128(p, o->u32.hi);
  } else {
    lj_assertBCW(tvispri(o), "unhandled type %d", itype(o));
    *p++ = BCDUMP_KTAB_NIL+~itype(o);
  }
  ctx->sb.w = p;
}

/* Write a template table. */
static void bcwrite_ktab(BCWriteCtx *ctx, char *p, const GCtab *t)
{
  MSize narray = 0, nhash = 0;
  if (t->asize > 0) {  /* Determine max. length of array part. */
    ptrdiff_t i;
    TValue *array = tvref(t->array);
    for (i = (ptrdiff_t)t->asize-1; i >= 0; i--)
      if (!tvisnil(&array[i]))
	break;
    narray = (MSize)(i+1);
  }
  if (t->hmask > 0) {  /* Count number of used hash slots. */
    MSize i, hmask = t->hmask;
    Node *node = noderef(t->node);
    for (i = 0; i <= hmask; i++)
      nhash += !tvisnil(&node[i].val);
  }
  /* Write number of array slots and hash slots. */
  p = lj_strfmt_wuleb128(p, narray);
  p = lj_strfmt_wuleb128(p, nhash);
  ctx->sb.w = p;
  if (narray) {  /* Write array entries (may contain nil). */
    MSize i;
    TValue *o = tvref(t->array);
    for (i = 0; i < narray; i++, o++)
      bcwrite_ktabk(ctx, o, 1);
  }
  if (nhash) {  /* Write hash entries. */
    MSize i = nhash;
    Node *node = noderef(t->node) + t->hmask;
    for (;; node--)
      if (!tvisnil(&node->val)) {
	bcwrite_ktabk(ctx, &node->key, 0);
	bcwrite_ktabk(ctx, &node->val, 1);
	if (--i == 0) break;
      }
  }
}

/* Write GC constants of a prototype. */
static void bcwrite_kgc(BCWriteCtx *ctx, GCproto *pt)
{
  MSize i, sizekgc = pt->sizekgc;
  GCRef *kr = mref(pt->k, GCRef) - (ptrdiff_t)sizekgc;
  for (i = 0; i < sizekgc; i++, kr++) {
    GCobj *o = gcref(*kr);
    MSize tp, need = 1;
    char *p;
    /* Determine constant type and needed size. */
    if (o->gch.gct == ~LJ_TSTR) {
      tp = BCDUMP_KGC_STR + gco2str(o)->len;
      need = 5+gco2str(o)->len;
    } else if (o->gch.gct == ~LJ_TPROTO) {
      lj_assertBCW((pt->flags & PROTO_CHILD), "prototype has unexpected child");
      tp = BCDUMP_KGC_CHILD;
    } else if (o->gch.gct == ~LJ_TCDATA) {
      CTypeID id = gco2cd(o)->ctypeid;
      need = 1+4*5;
      if (id == CTID_INT64) {
	tp = BCDUMP_KGC_I64;
      } else if (id == CTID_UINT64) {
	tp = BCDUMP_KGC_U64;
      } else {
	lj_assertBCW(id == CTID_COMPLEX_DOUBLE,
		     "bad cdata constant CTID %d", id);
	tp = BCDUMP_KGC_COMPLEX;
      }
    } else {
      lj_assertBCW(o->gch.gct == ~LJ_TTAB,
		   "bad constant GC type %d", o->gch.gct);
      tp = BCDUMP_KGC_TAB;
      need = 1+2*5;
    }
    /* Write constant type. */
    p = lj_buf_more(&ctx->sb, need);
    p = lj_strfmt_wuleb128(p, tp);
    /* Write constant data (if any). */
    if (tp >= BCDUMP_KGC_STR) {
      p = lj_buf_wmem(p, strdata(gco2str(o)), gco2str(o)->len);
    } else if (tp == BCDUMP_KGC_TAB) {
      bcwrite_ktab(ctx, p, gco2tab(o));
      continue;
    } else if (tp != BCDUMP_KGC_CHILD) {
      cTValue *q = (TValue *)cdataptr(gco2cd(o));
      p = lj_strfmt_wuleb128(p, q[0].u32.lo);
      p = lj_strfmt_wuleb128(p, q[0].u32.hi);
      if (tp == BCDUMP_KGC_COMPLEX) {
	p = lj_strfmt_wuleb128(p, q[1].u32.lo);
	p = lj_strfmt_wuleb128(p, q[1].u32.hi);
      }
    }
    ctx->sb.w = p;
  }
}

/* Write number constants of a prototype. */
static void bcwrite_knum(BCWriteCtx *ctx, GCproto *pt)
{
  MSize i, sizekn = pt->sizekn;
  cTValue *o = mref(pt->k, TValue);
  char *p = lj_buf_more(&ctx->sb, 10*sizekn);
  for (i = 0; i < sizekn; i++, o++) {
    int32_t k;
<<<<<<< HEAD
    /* Write a 33 bit ULEB128 for the int (lsb=0) or loword (lsb=1). */
    lua_Number num = numV(o);
    k = lj_num2int(num);
    if (num == (lua_Number)k) {  /* -0 is never a constant. */
      p = lj_strfmt_wuleb128(p, 2*(uint32_t)k | ((uint32_t)k&0x80000000u));
      if (k < 0)
        p[-1] = (p[-1] & 7) | ((k>>27) & 0x18);
      continue;
=======
    if (tvisint(o)) {
      k = intV(o);
      goto save_int;
    } else {
      /* Write a 33 bit ULEB128 for the int (lsb=0) or loword (lsb=1). */
      if (!LJ_DUALNUM && o->u32.hi != LJ_KEYINDEX) {
	/* Narrow number constants to integers. */
	lua_Number num = numV(o);
	k = lj_num2int(num);
	if (num == (lua_Number)k) {  /* -0 is never a constant. */
	save_int:
	  p = lj_strfmt_wuleb128(p, 2*(uint32_t)k | ((uint32_t)k&0x80000000u));
	  if (k < 0)
	    p[-1] = (p[-1] & 7) | ((k>>27) & 0x18);
	  continue;
	}
      }
      p = lj_strfmt_wuleb128(p, 1+(2*o->u32.lo | (o->u32.lo & 0x80000000u)));
      if (o->u32.lo >= 0x80000000u)
	p[-1] = (p[-1] & 7) | ((o->u32.lo>>27) & 0x18);
      p = lj_strfmt_wuleb128(p, o->u32.hi);
>>>>>>> 72efc42e
    }
    p = lj_strfmt_wuleb128(p, 1+(2*o->u32.lo | (o->u32.lo & 0x80000000u)));
    if (o->u32.lo >= 0x80000000u)
      p[-1] = (p[-1] & 7) | ((o->u32.lo>>27) & 0x18);
    p = lj_strfmt_wuleb128(p, o->u32.hi);
  }
  ctx->sb.w = p;
}

/* Write bytecode instructions. */
static char *bcwrite_bytecode(BCWriteCtx *ctx, char *p, GCproto *pt)
{
  MSize nbc = pt->sizebc-1;  /* Omit the [JI]FUNC* header. */
  uint8_t *q = (uint8_t *)p;
  p = lj_buf_wmem(p, proto_bc(pt)+1, nbc*(MSize)sizeof(BCIns));
  UNUSED(ctx);
  /* Unpatch modified bytecode containing ILOOP/JLOOP etc. */
  if ((pt->flags & PROTO_ILOOP) || pt->trace) {
    jit_State *J = L2J(sbufL(&ctx->sb));
    MSize i;
    for (i = 0; i < nbc; i++, q += sizeof(BCIns)) {
      BCOp op = (BCOp)q[LJ_ENDIAN_SELECT(0, 3)];
      if (op == BC_IFORL || op == BC_IITERL || op == BC_ILOOP ||
	  op == BC_JFORI) {
	q[LJ_ENDIAN_SELECT(0, 3)] = (uint8_t)(op-BC_IFORL+BC_FORL);
      } else if (op == BC_JFORL || op == BC_JITERL || op == BC_JLOOP) {
	BCReg rd = q[LJ_ENDIAN_SELECT(2, 1)] + (q[LJ_ENDIAN_SELECT(3, 0)] << 8);
	memcpy(q, &traceref(J, rd)->startins, 4);
      }
    }
  }
  return p;
}

/* Write prototype. */
static void bcwrite_proto(BCWriteCtx *ctx, GCproto *pt)
{
  MSize sizedbg = 0, ofsdeclname = 0;
  char *p;

  /* Recursively write children of prototype. */
  if ((pt->flags & PROTO_CHILD)) {
    ptrdiff_t i, n = pt->sizekgc;
    GCRef *kr = mref(pt->k, GCRef) - 1;
    for (i = 0; i < n; i++, kr--) {
      GCobj *o = gcref(*kr);
      if (o->gch.gct == ~LJ_TPROTO)
	bcwrite_proto(ctx, gco2pt(o));
    }
  }

  /* Start writing the prototype info to a buffer. */
  p = lj_buf_need(&ctx->sb,
		  5+4+6*5+(pt->sizebc-1)*(MSize)sizeof(BCIns)+pt->sizeuv*2);
  p += 5;  /* Leave room for final size. */

  /* Write prototype header. */
  *p++ = (pt->flags & (PROTO_CHILD|PROTO_VARARG|PROTO_FFI));
  *p++ = pt->numparams;
  *p++ = pt->framesize;
  *p++ = pt->sizeuv;
  p = lj_strfmt_wuleb128(p, pt->sizekgc);
  p = lj_strfmt_wuleb128(p, pt->sizekn);
  p = lj_strfmt_wuleb128(p, pt->sizebc-1);
  if (!ctx->strip) {
    if (proto_lineinfo(pt)) {
      sizedbg = pt->sizept - (MSize)((char *)proto_lineinfo(pt) - (char *)pt);
      ofsdeclname = (MSize)((char*)proto_declname(pt) - (char *)proto_lineinfo(pt));
    }
    p = lj_strfmt_wuleb128(p, sizedbg);
    if (sizedbg) {
      p = lj_strfmt_wuleb128(p, pt->firstline);
      p = lj_strfmt_wuleb128(p, pt->numline);
      p = lj_strfmt_wuleb128(p, ofsdeclname);
    }
  }

  /* Write bytecode instructions and upvalue refs. */
  p = bcwrite_bytecode(ctx, p, pt);
  p = lj_buf_wmem(p, proto_uv(pt), pt->sizeuv*2);
  ctx->sb.w = p;

  /* Write constants. */
  bcwrite_kgc(ctx, pt);
  bcwrite_knum(ctx, pt);

  /* Write debug info, if not stripped. */
  if (sizedbg) {
    p = lj_buf_more(&ctx->sb, sizedbg);
    p = lj_buf_wmem(p, proto_lineinfo(pt), sizedbg);
    ctx->sb.w = p;
  }

  /* Pass buffer to writer function. */
  if (ctx->status == 0) {
    MSize n = sbuflen(&ctx->sb) - 5;
    MSize nn = (lj_fls(n)+8)*9 >> 6;
    char *q = ctx->sb.b + (5 - nn);
    p = lj_strfmt_wuleb128(q, n);  /* Fill in final size. */
    lj_assertBCW(p == ctx->sb.b + 5, "bad ULEB128 write");
    ctx->status = ctx->wfunc(sbufL(&ctx->sb), q, nn+n, ctx->wdata);
  }
}

/* Write header of bytecode dump. */
static void bcwrite_header(BCWriteCtx *ctx)
{
  GCstr *chunkname = proto_chunkname(ctx->pt);
  const char *name = strdata(chunkname);
  MSize len = chunkname->len;
  char *p = lj_buf_need(&ctx->sb, 5+5+len);
  *p++ = BCDUMP_HEAD1;
  *p++ = BCDUMP_HEAD2;
  *p++ = BCDUMP_HEAD3;
  *p++ = BCDUMP_VERSION;
  *p++ = (ctx->strip ? BCDUMP_F_STRIP : 0) +
	 ((ctx->pt->flags & PROTO_FFI) ? BCDUMP_F_FFI : 0) +
	 LJ_FR2*BCDUMP_F_FR2;
  if (!ctx->strip) {
    p = lj_strfmt_wuleb128(p, len);
    p = lj_buf_wmem(p, name, len);
  }
  ctx->status = ctx->wfunc(sbufL(&ctx->sb), ctx->sb.b,
			   (MSize)(p - ctx->sb.b), ctx->wdata);
}

/* Write footer of bytecode dump. */
static void bcwrite_footer(BCWriteCtx *ctx)
{
  if (ctx->status == 0) {
    uint8_t zero = 0;
    ctx->status = ctx->wfunc(sbufL(&ctx->sb), &zero, 1, ctx->wdata);
  }
}

/* Protected callback for bytecode writer. */
static TValue *cpwriter(lua_State *L, lua_CFunction dummy, void *ud)
{
  BCWriteCtx *ctx = (BCWriteCtx *)ud;
  UNUSED(L); UNUSED(dummy);
  lj_buf_need(&ctx->sb, 1024);  /* Avoids resize for most prototypes. */
  bcwrite_header(ctx);
  bcwrite_proto(ctx, ctx->pt);
  bcwrite_footer(ctx);
  return NULL;
}

/* Write bytecode for a prototype. */
int lj_bcwrite(lua_State *L, GCproto *pt, lua_Writer writer, void *data,
	      int strip)
{
  BCWriteCtx ctx;
  int status;
  ctx.pt = pt;
  ctx.wfunc = writer;
  ctx.wdata = data;
  ctx.strip = strip;
  ctx.status = 0;
#ifdef LUA_USE_ASSERT
  ctx.g = G(L);
#endif
  lj_buf_init(L, &ctx.sb);
  status = lj_vm_cpcall(L, NULL, &ctx, cpwriter);
  if (status == 0) status = ctx.status;
  lj_buf_free(G(sbufL(&ctx.sb)), &ctx.sb);
  return status;
}
<|MERGE_RESOLUTION|>--- conflicted
+++ resolved
@@ -173,38 +173,17 @@
   char *p = lj_buf_more(&ctx->sb, 10*sizekn);
   for (i = 0; i < sizekn; i++, o++) {
     int32_t k;
-<<<<<<< HEAD
     /* Write a 33 bit ULEB128 for the int (lsb=0) or loword (lsb=1). */
-    lua_Number num = numV(o);
-    k = lj_num2int(num);
-    if (num == (lua_Number)k) {  /* -0 is never a constant. */
-      p = lj_strfmt_wuleb128(p, 2*(uint32_t)k | ((uint32_t)k&0x80000000u));
-      if (k < 0)
-        p[-1] = (p[-1] & 7) | ((k>>27) & 0x18);
-      continue;
-=======
-    if (tvisint(o)) {
-      k = intV(o);
-      goto save_int;
-    } else {
-      /* Write a 33 bit ULEB128 for the int (lsb=0) or loword (lsb=1). */
-      if (!LJ_DUALNUM && o->u32.hi != LJ_KEYINDEX) {
-	/* Narrow number constants to integers. */
-	lua_Number num = numV(o);
-	k = lj_num2int(num);
-	if (num == (lua_Number)k) {  /* -0 is never a constant. */
-	save_int:
-	  p = lj_strfmt_wuleb128(p, 2*(uint32_t)k | ((uint32_t)k&0x80000000u));
-	  if (k < 0)
-	    p[-1] = (p[-1] & 7) | ((k>>27) & 0x18);
-	  continue;
-	}
-      }
-      p = lj_strfmt_wuleb128(p, 1+(2*o->u32.lo | (o->u32.lo & 0x80000000u)));
-      if (o->u32.lo >= 0x80000000u)
-	p[-1] = (p[-1] & 7) | ((o->u32.lo>>27) & 0x18);
-      p = lj_strfmt_wuleb128(p, o->u32.hi);
->>>>>>> 72efc42e
+    if (o->u32.hi != LJ_KEYINDEX) {
+      /* Narrow number constants to integers. */
+	    lua_Number num = numV(o);
+	    k = lj_num2int(num);
+	    if (num == (lua_Number)k) {  /* -0 is never a constant. */
+	      p = lj_strfmt_wuleb128(p, 2*(uint32_t)k | ((uint32_t)k&0x80000000u));
+	      if (k < 0)
+	        p[-1] = (p[-1] & 7) | ((k>>27) & 0x18);
+	      continue;
+	    }
     }
     p = lj_strfmt_wuleb128(p, 1+(2*o->u32.lo | (o->u32.lo & 0x80000000u)));
     if (o->u32.lo >= 0x80000000u)
@@ -231,8 +210,8 @@
 	  op == BC_JFORI) {
 	q[LJ_ENDIAN_SELECT(0, 3)] = (uint8_t)(op-BC_IFORL+BC_FORL);
       } else if (op == BC_JFORL || op == BC_JITERL || op == BC_JLOOP) {
-	BCReg rd = q[LJ_ENDIAN_SELECT(2, 1)] + (q[LJ_ENDIAN_SELECT(3, 0)] << 8);
-	memcpy(q, &traceref(J, rd)->startins, 4);
+	BCReg rd = p[LJ_ENDIAN_SELECT(2, 1)] + (p[LJ_ENDIAN_SELECT(3, 0)] << 8);
+	memcpy(p, &traceref(J, rd)->startins, 4);
       }
     }
   }
