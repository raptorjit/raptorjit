/*
** Fast function call recorder.
** Copyright (C) 2005-2022 Mike Pall. See Copyright Notice in luajit.h
*/

#define lj_ffrecord_c
#define LUA_CORE

#include "lj_obj.h"


#include "lj_err.h"
#include "lj_buf.h"
#include "lj_str.h"
#include "lj_tab.h"
#include "lj_frame.h"
#include "lj_bc.h"
#include "lj_ff.h"
#include "lj_ir.h"
#include "lj_jit.h"
#include "lj_ircall.h"
#include "lj_iropt.h"
#include "lj_trace.h"
#include "lj_record.h"
#include "lj_ffrecord.h"
#include "lj_crecord.h"
#include "lj_dispatch.h"
#include "lj_vm.h"
#include "lj_strscan.h"
#include "lj_strfmt.h"
#include "lj_serialize.h"

/* Some local macros to save typing. Undef'd at the end. */
#define IR(ref)			(&J->cur.ir[(ref)])

/* Pass IR on to next optimization in chain (FOLD). */
#define emitir(ot, a, b)	(lj_ir_set(J, (ot), (a), (b)), lj_opt_fold(J))

/* -- Fast function recording handlers ------------------------------------ */

/* Conventions for fast function call handlers:
**
** The argument slots start at J->base[0]. All of them are guaranteed to be
** valid and type-specialized references. J->base[J->maxslot] is set to 0
** as a sentinel. The runtime argument values start at rd->argv[0].
**
** In general fast functions should check for presence of all of their
** arguments and for the correct argument types. Some simplifications
** are allowed if the interpreter throws instead. But even if recording
** is aborted, the generated IR must be consistent (no zero-refs).
**
** The number of results in rd->nres is set to 1. Handlers that return
** a different number of results need to override it. A negative value
** prevents return processing (e.g. for pending calls).
**
** Results need to be stored starting at J->base[0]. Return processing
** moves them to the right slots later.
**
** The per-ffid auxiliary data is the value of the 2nd part of the
** LJLIB_REC() annotation. This allows handling similar functionality
** in a common handler.
*/

/* Type of handler to record a fast function. */
typedef void (*RecordFunc)(jit_State *J, RecordFFData *rd);

/* Get runtime value of int argument. */
static int32_t argv2int(jit_State *J, TValue *o)
{
  if (!lj_strscan_numberobj(o))
    lj_trace_err(J, LJ_TRERR_BADTYPE);
  return lj_num2int(numV(o));
}

/* Get runtime value of string argument. */
static GCstr *argv2str(jit_State *J, TValue *o)
{
  if (LJ_LIKELY(tvisstr(o))) {
    return strV(o);
  } else {
    GCstr *s;
    if (!tvisnumber(o))
      lj_trace_err(J, LJ_TRERR_BADTYPE);
    s = lj_strfmt_number(J->L, o);
    setstrV(J->L, o, s);
    return s;
  }
}

/* Return number of results wanted by caller. */
static ptrdiff_t results_wanted(jit_State *J)
{
  TValue *frame = J->L->base-1;
  if (frame_islua(frame))
    return (ptrdiff_t)bc_b(frame_pc(frame)[-1]) - 1;
  else
    return -1;
}

/* Trace stitching: add continuation below frame to start a new trace. */
static void recff_stitch(jit_State *J)
{
  ASMFunction cont = lj_cont_stitch;
  lua_State *L = J->L;
  TValue *base = L->base;
  BCReg nslot = J->maxslot + 1 + LJ_FR2;
  TValue *nframe = base + 1 + LJ_FR2;
  const BCIns *pc = frame_pc(base-1);
  TValue *pframe = frame_prevl(base-1);

  /* Check for this now. Throwing in lj_record_stop messes up the stack. */
  if (J->cur.nsnap >= (MSize)J->param[JIT_P_maxsnap])
    lj_trace_err(J, LJ_TRERR_SNAPOV);

  /* Move func + args up in Lua stack and insert continuation. */
  memmove(&base[1], &base[-1-LJ_FR2], sizeof(TValue)*nslot);
  setframe_ftsz(nframe, ((char *)nframe - (char *)pframe) + FRAME_CONT);
  setcont(base-LJ_FR2, cont);
  setframe_pc(base, pc);
  setnilV(base-1-LJ_FR2);  /* Incorrect, but rec_check_slots() won't run anymore. */
  L->base += 2 + LJ_FR2;
  L->top += 2 + LJ_FR2;

  /* Ditto for the IR. */
  memmove(&J->base[1], &J->base[-1-LJ_FR2], sizeof(TRef)*nslot);
  J->base[2] = TREF_FRAME;
  J->base[-1] = lj_ir_k64(J, IR_KNUM, u64ptr(contptr(cont)));
  J->base[0] = lj_ir_k64(J, IR_KNUM, u64ptr(pc)) | TREF_CONT;
  J->ktrace = tref_ref((J->base[-1-LJ_FR2] = lj_ir_ktrace(J)));
  J->base += 2 + LJ_FR2;
  J->baseslot += 2 + LJ_FR2;
  J->framedepth++;

  lj_record_stop(J, LJ_TRLINK_STITCH, 0);

  /* Undo Lua stack changes. */
  memmove(&base[-1-LJ_FR2], &base[1], sizeof(TValue)*nslot);
  setframe_pc(base-1, pc);
  L->base -= 2 + LJ_FR2;
  L->top -= 2 + LJ_FR2;
}

/* Fallback handler for fast functions that are not recorded (yet). */
static void recff_nyi(jit_State *J, RecordFFData *rd)
{
  if (J->cur.nins < (IRRef)J->param[JIT_P_minstitch] + REF_BASE) {
    lj_trace_err_info(J, LJ_TRERR_TRACEUV);
  } else {
    /* Can only stitch from Lua call. */
    if (J->framedepth && frame_islua(J->L->base-1)) {
      BCOp op = bc_op(*frame_pc(J->L->base-1));
      /* Stitched trace cannot start with *M op with variable # of args. */
      if (!(op == BC_CALLM || op == BC_CALLMT ||
	    op == BC_RETM || op == BC_TSETM)) {
	switch (J->fn->c.ffid) {
	case FF_error:
	case FF_debug_sethook:
	case FF_jit_flush:
	  break;  /* Don't stitch across special builtins. */
	default:
	  recff_stitch(J);  /* Use trace stitching. */
	  rd->nres = -1;
	  return;
	}
      }
    }
    /* Otherwise stop trace and return to interpreter. */
    lj_record_stop(J, LJ_TRLINK_RETURN, 0);
    rd->nres = -1;
  }
}

/* Fallback handler for unsupported variants of fast functions. */
#define recff_nyiu	recff_nyi

/* Must stop the trace for classic C functions with arbitrary side-effects. */
#define recff_c		recff_nyi

/* Emit BUFHDR for the global temporary buffer. */
static TRef recff_bufhdr(jit_State *J)
{
  return emitir(IRT(IR_BUFHDR, IRT_PGC),
		lj_ir_kptr(J, &J2G(J)->tmpbuf), IRBUFHDR_RESET);
}

/* Emit TMPREF. */
static TRef recff_tmpref(jit_State *J, TRef tr, int mode)
{
  if (!LJ_DUALNUM && tref_isinteger(tr))
    tr = emitir(IRTN(IR_CONV), tr, IRCONV_NUM_INT);
  return emitir(IRT(IR_TMPREF, IRT_PGC), tr, mode);
}

/* -- Base library fast functions ----------------------------------------- */

static void recff_assert(jit_State *J, RecordFFData *rd)
{
  /* Arguments already specialized. The interpreter throws for nil/false. */
  rd->nres = J->maxslot;  /* Pass through all arguments. */
}

static void recff_type(jit_State *J, RecordFFData *rd)
{
  /* Arguments already specialized. Result is a constant string. Neat, huh? */
  uint32_t t;
  if (tvisnumber(&rd->argv[0]))
    t = ~LJ_TNUMX;
  else
    t = ~itype(&rd->argv[0]);
  J->base[0] = lj_ir_kstr(J, strV(&J->fn->c.upvalue[t]));
  UNUSED(rd);
}

static void recff_getmetatable(jit_State *J, RecordFFData *rd)
{
  TRef tr = J->base[0];
  if (tr) {
    RecordIndex ix;
    ix.tab = tr;
    copyTV(J->L, &ix.tabv, &rd->argv[0]);
    if (lj_record_mm_lookup(J, &ix, MM_metatable))
      J->base[0] = ix.mobj;
    else
      J->base[0] = ix.mt;
  }  /* else: Interpreter will throw. */
}

static void recff_setmetatable(jit_State *J, RecordFFData *rd)
{
  TRef tr = J->base[0];
  TRef mt = J->base[1];
  if (tref_istab(tr) && (tref_istab(mt) || (mt && tref_isnil(mt)))) {
    TRef fref, mtref;
    RecordIndex ix;
    ix.tab = tr;
    copyTV(J->L, &ix.tabv, &rd->argv[0]);
    lj_record_mm_lookup(J, &ix, MM_metatable); /* Guard for no __metatable. */
    fref = emitir(IRT(IR_FREF, IRT_PGC), tr, IRFL_TAB_META);
    mtref = tref_isnil(mt) ? lj_ir_knull(J, IRT_TAB) : mt;
    emitir(IRT(IR_FSTORE, IRT_TAB), fref, mtref);
    if (!tref_isnil(mt))
      emitir(IRT(IR_TBAR, IRT_TAB), tr, 0);
    J->base[0] = tr;
    J->needsnap = 1;
  }  /* else: Interpreter will throw. */
}

static void recff_rawget(jit_State *J, RecordFFData *rd)
{
  RecordIndex ix;
  ix.tab = J->base[0]; ix.key = J->base[1];
  if (tref_istab(ix.tab) && ix.key) {
    ix.val = 0; ix.idxchain = 0;
    settabV(J->L, &ix.tabv, tabV(&rd->argv[0]));
    copyTV(J->L, &ix.keyv, &rd->argv[1]);
    J->base[0] = lj_record_idx(J, &ix);
  }  /* else: Interpreter will throw. */
}

static void recff_rawset(jit_State *J, RecordFFData *rd)
{
  RecordIndex ix;
  ix.tab = J->base[0]; ix.key = J->base[1]; ix.val = J->base[2];
  if (tref_istab(ix.tab) && ix.key && ix.val) {
    ix.idxchain = 0;
    settabV(J->L, &ix.tabv, tabV(&rd->argv[0]));
    copyTV(J->L, &ix.keyv, &rd->argv[1]);
    copyTV(J->L, &ix.valv, &rd->argv[2]);
    lj_record_idx(J, &ix);
    /* Pass through table at J->base[0] as result. */
  }  /* else: Interpreter will throw. */
}

static void recff_rawequal(jit_State *J, RecordFFData *rd)
{
  TRef tra = J->base[0];
  TRef trb = J->base[1];
  if (tra && trb) {
    int diff = lj_record_objcmp(J, tra, trb, &rd->argv[0], &rd->argv[1]);
    J->base[0] = diff ? TREF_FALSE : TREF_TRUE;
  }  /* else: Interpreter will throw. */
}

#if LJ_52
static void recff_rawlen(jit_State *J, RecordFFData *rd)
{
  TRef tr = J->base[0];
  if (tref_isstr(tr))
    J->base[0] = emitir(IRTI(IR_FLOAD), tr, IRFL_STR_LEN);
  else if (tref_istab(tr))
    J->base[0] = emitir(IRTI(IR_ALEN), tr, TREF_NIL);
  /* else: Interpreter will throw. */
  UNUSED(rd);
}
#endif

/* Determine mode of select() call. */
int32_t lj_ffrecord_select_mode(jit_State *J, TRef tr, TValue *tv)
{
  if (tref_isstr(tr) && *strVdata(tv) == '#') {  /* select('#', ...) */
    if (strV(tv)->len == 1) {
      emitir(IRTG(IR_EQ, IRT_STR), tr, lj_ir_kstr(J, strV(tv)));
    } else {
      TRef trptr = emitir(IRT(IR_STRREF, IRT_PGC), tr, lj_ir_kint(J, 0));
      TRef trchar = emitir(IRT(IR_XLOAD, IRT_U8), trptr, IRXLOAD_READONLY);
      emitir(IRTGI(IR_EQ), trchar, lj_ir_kint(J, '#'));
    }
    return 0;
  } else {  /* select(n, ...) */
    int32_t start = argv2int(J, tv);
    if (start == 0) lj_trace_err(J, LJ_TRERR_BADTYPE);  /* A bit misleading. */
    return start;
  }
}

static void recff_select(jit_State *J, RecordFFData *rd)
{
  TRef tr = J->base[0];
  if (tr) {
    ptrdiff_t start = lj_ffrecord_select_mode(J, tr, &rd->argv[0]);
    if (start == 0) {  /* select('#', ...) */
      J->base[0] = lj_ir_kint(J, J->maxslot - 1);
    } else if (tref_isk(tr)) {  /* select(k, ...) */
      ptrdiff_t n = (ptrdiff_t)J->maxslot;
      if (start < 0) start += n;
      else if (start > n) start = n;
      if (start >= 1) {
	ptrdiff_t i;
	rd->nres = n - start;
	for (i = 0; i < n - start; i++)
	  J->base[i] = J->base[start+i];
      }  /* else: Interpreter will throw. */
    } else {
      recff_nyiu(J, rd);
      return;
    }
  }  /* else: Interpreter will throw. */
}

static void recff_tonumber(jit_State *J, RecordFFData *rd)
{
  TRef tr = J->base[0];
  TRef base = J->base[1];
  if (tr && !tref_isnil(base)) {
    base = lj_opt_narrow_toint(J, base);
    if (!tref_isk(base) || IR(tref_ref(base))->i != 10) {
      recff_nyiu(J, rd);
      return;
    }
  }
  if (tref_isnumber_str(tr)) {
    if (tref_isstr(tr)) {
      TValue tmp;
      if (!lj_strscan_num(strV(&rd->argv[0]), &tmp)) {
	recff_nyiu(J, rd);  /* Would need an inverted STRTO for this case. */
	return;
      }
      tr = emitir(IRTG(IR_STRTO, IRT_NUM), tr, 0);
    }
  } else if (tref_iscdata(tr)) {
    lj_crecord_tonumber(J, rd);
    return;
  } else {
    tr = TREF_NIL;
  }
  J->base[0] = tr;
  UNUSED(rd);
}

static TValue *recff_metacall_cp(lua_State *L, lua_CFunction dummy, void *ud)
{
  jit_State *J = (jit_State *)ud;
  lj_record_tailcall(J, 0, 1);
  UNUSED(L); UNUSED(dummy);
  return NULL;
}

static int recff_metacall(jit_State *J, RecordFFData *rd, MMS mm)
{
  RecordIndex ix;
  ix.tab = J->base[0];
  copyTV(J->L, &ix.tabv, &rd->argv[0]);
  if (lj_record_mm_lookup(J, &ix, mm)) {  /* Has metamethod? */
    int errcode;
    TValue argv0;
    /* Temporarily insert metamethod below object. */
    J->base[1+LJ_FR2] = J->base[0];
    J->base[0] = ix.mobj;
    copyTV(J->L, &argv0, &rd->argv[0]);
    copyTV(J->L, &rd->argv[1+LJ_FR2], &rd->argv[0]);
    copyTV(J->L, &rd->argv[0], &ix.mobjv);
    /* Need to protect lj_record_tailcall because it may throw. */
    errcode = lj_vm_cpcall(J->L, NULL, J, recff_metacall_cp);
    /* Always undo Lua stack changes to avoid confusing the interpreter. */
    copyTV(J->L, &rd->argv[0], &argv0);
    if (errcode)
      lj_err_throw(J->L, errcode);  /* Propagate errors. */
    rd->nres = -1;  /* Pending call. */
    return 1;  /* Tailcalled to metamethod. */
  }
  return 0;
}

static void recff_tostring(jit_State *J, RecordFFData *rd)
{
  TRef tr = J->base[0];
  if (tref_isstr(tr)) {
    /* Ignore __tostring in the string base metatable. */
    /* Pass on result in J->base[0]. */
  } else if (tr && !recff_metacall(J, rd, MM_tostring)) {
    if (tref_isnumber(tr)) {
      J->base[0] = emitir(IRT(IR_TOSTR, IRT_STR), tr,
			  tref_isnum(tr) ? IRTOSTR_NUM : IRTOSTR_INT);
    } else if (tref_ispri(tr)) {
      J->base[0] = lj_ir_kstr(J, lj_strfmt_obj(J->L, &rd->argv[0]));
    } else {
      recff_nyiu(J, rd);
      return;
    }
  }
}

static void recff_ipairs_aux(jit_State *J, RecordFFData *rd)
{
  RecordIndex ix;
  ix.tab = J->base[0];
  if (tref_istab(ix.tab)) {
    if (!tvisnumber(&rd->argv[1]))  /* No support for string coercion. */
      lj_trace_err(J, LJ_TRERR_BADTYPE);
    setintV(&ix.keyv, numberVint(&rd->argv[1])+1);
    settabV(J->L, &ix.tabv, tabV(&rd->argv[0]));
    ix.val = 0; ix.idxchain = 0;
    ix.key = lj_opt_narrow_toint(J, J->base[1]);
    J->base[0] = ix.key = emitir(IRTI(IR_ADD), ix.key, lj_ir_kint(J, 1));
    J->base[1] = lj_record_idx(J, &ix);
    rd->nres = tref_isnil(J->base[1]) ? 0 : 2;
  }  /* else: Interpreter will throw. */
}

static void recff_xpairs(jit_State *J, RecordFFData *rd)
{
  TRef tr = J->base[0];
  if (!((LJ_52 || tref_iscdata(tr)) &&
	recff_metacall(J, rd, MM_pairs + rd->data))) {
    if (tref_istab(tr)) {
      J->base[0] = lj_ir_kfunc(J, funcV(&J->fn->c.upvalue[0]));
      J->base[1] = tr;
      J->base[2] = rd->data ? lj_ir_kint(J, 0) : TREF_NIL;
      rd->nres = 3;
    }  /* else: Interpreter will throw. */
  }
}

static void recff_pcall(jit_State *J, RecordFFData *rd)
{
  if (J->maxslot >= 1) {
    /* Shift function arguments up. */
    memmove(J->base + 1, J->base, sizeof(TRef) * J->maxslot);
    lj_record_call(J, 0, J->maxslot - 1);
    rd->nres = -1;  /* Pending call. */
    J->needsnap = 1;  /* Start catching on-trace errors. */
  }  /* else: Interpreter will throw. */
}

static TValue *recff_xpcall_cp(lua_State *L, lua_CFunction dummy, void *ud)
{
  jit_State *J = (jit_State *)ud;
  lj_record_call(J, 1, J->maxslot - 2);
  UNUSED(L); UNUSED(dummy);
  return NULL;
}

static void recff_xpcall(jit_State *J, RecordFFData *rd)
{
  if (J->maxslot >= 2) {
    TValue argv0, argv1;
    TRef tmp;
    int errcode;
    /* Swap function and traceback. */
    tmp = J->base[0]; J->base[0] = J->base[1]; J->base[1] = tmp;
    copyTV(J->L, &argv0, &rd->argv[0]);
    copyTV(J->L, &argv1, &rd->argv[1]);
    copyTV(J->L, &rd->argv[0], &argv1);
    copyTV(J->L, &rd->argv[1], &argv0);
    /* Shift function arguments up. */
    memmove(J->base + 2, J->base + 1, sizeof(TRef) * (J->maxslot-1));
    /* Need to protect lj_record_call because it may throw. */
    errcode = lj_vm_cpcall(J->L, NULL, J, recff_xpcall_cp);
    /* Always undo Lua stack swap to avoid confusing the interpreter. */
    copyTV(J->L, &rd->argv[0], &argv0);
    copyTV(J->L, &rd->argv[1], &argv1);
    if (errcode)
      lj_err_throw(J->L, errcode);  /* Propagate errors. */
    rd->nres = -1;  /* Pending call. */
    J->needsnap = 1;  /* Start catching on-trace errors. */
  }  /* else: Interpreter will throw. */
}

static void recff_getfenv(jit_State *J, RecordFFData *rd)
{
  TRef tr = J->base[0];
  /* Only support getfenv(0) for now. */
  if (tref_isint(tr) && tref_isk(tr) && IR(tref_ref(tr))->i == 0) {
    TRef trl = emitir(IRT(IR_LREF, IRT_THREAD), 0, 0);
    J->base[0] = emitir(IRT(IR_FLOAD, IRT_TAB), trl, IRFL_THREAD_ENV);
    return;
  }
  recff_nyiu(J, rd);
}

static void LJ_FASTCALL recff_next(jit_State *J, RecordFFData *rd)
{
#if LJ_BE
  /* YAGNI: Disabled on big-endian due to issues with lj_vm_next,
  ** IR_HIOP, RID_RETLO/RID_RETHI and ra_destpair.
  */
  recff_nyi(J, rd);
#else
  TRef tab = J->base[0];
  if (tref_istab(tab)) {
    RecordIndex ix;
    cTValue *keyv;
    ix.tab = tab;
    if (tref_isnil(J->base[1])) {  /* Shortcut for start of traversal. */
      ix.key = lj_ir_kint(J, 0);
      keyv = niltvg(J2G(J));
    } else {
      TRef tmp = recff_tmpref(J, J->base[1], IRTMPREF_IN1);
      ix.key = lj_ir_call(J, IRCALL_lj_tab_keyindex, tab, tmp);
      keyv = &rd->argv[1];
    }
    copyTV(J->L, &ix.tabv, &rd->argv[0]);
    ix.keyv.u32.lo = lj_tab_keyindex(tabV(&ix.tabv), keyv);
    /* Omit the value, if not used by the caller. */
    ix.idxchain = (J->framedepth && frame_islua(J->L->base-1) &&
		   bc_b(frame_pc(J->L->base-1)[-1])-1 < 2);
    ix.mobj = 0;  /* We don't need the next index. */
    rd->nres = lj_record_next(J, &ix);
    J->base[0] = ix.key;
    J->base[1] = ix.val;
  }  /* else: Interpreter will throw. */
#endif
}

/* -- Math library fast functions ----------------------------------------- */

static void recff_math_abs(jit_State *J, RecordFFData *rd)
{
  TRef tr = lj_ir_tonum(J, J->base[0]);
  J->base[0] = emitir(IRTN(IR_ABS), tr, lj_ir_ksimd(J, LJ_KSIMD_ABS));
  UNUSED(rd);
}

/* Record rounding functions math.floor and math.ceil. */
static void recff_math_round(jit_State *J, RecordFFData *rd)
{
  TRef tr = J->base[0];
  if (!tref_isinteger(tr)) {  /* Pass through integers unmodified. */
    tr = emitir(IRTN(IR_FPMATH), lj_ir_tonum(J, tr), rd->data);
    /* Result is integral (or NaN/Inf), but may not fit an int32_t. */
    J->base[0] = tr;
  }
}

/* Record unary math.* functions, mapped to IR_FPMATH opcode. */
static void recff_math_unary(jit_State *J, RecordFFData *rd)
{
  J->base[0] = emitir(IRTN(IR_FPMATH), lj_ir_tonum(J, J->base[0]), rd->data);
}

/* Record math.log. */
static void recff_math_log(jit_State *J, RecordFFData *rd)
{
  TRef tr = lj_ir_tonum(J, J->base[0]);
  if (J->base[1]) {
#ifdef LUAJIT_NO_LOG2
    uint32_t fpm = IRFPM_LOG;
#else
    uint32_t fpm = IRFPM_LOG2;
#endif
    TRef trb = lj_ir_tonum(J, J->base[1]);
    tr = emitir(IRTN(IR_FPMATH), tr, fpm);
    trb = emitir(IRTN(IR_FPMATH), trb, fpm);
    trb = emitir(IRTN(IR_DIV), lj_ir_knum_one(J), trb);
    tr = emitir(IRTN(IR_MUL), tr, trb);
  } else {
    tr = emitir(IRTN(IR_FPMATH), tr, IRFPM_LOG);
  }
  J->base[0] = tr;
  UNUSED(rd);
}

/* Record math.atan2. */
static void recff_math_atan2(jit_State *J, RecordFFData *rd)
{
  TRef tr = lj_ir_tonum(J, J->base[0]);
  TRef tr2 = lj_ir_tonum(J, J->base[1]);
  J->base[0] = lj_ir_call(J, IRCALL_atan2, tr, tr2);
  UNUSED(rd);
}

/* Record math.ldexp. */
static void recff_math_ldexp(jit_State *J, RecordFFData *rd)
{
  TRef tr = lj_ir_tonum(J, J->base[0]);
  TRef tr2 = lj_ir_tonum(J, J->base[1]);
  J->base[0] = emitir(IRTN(IR_LDEXP), tr, tr2);
  UNUSED(rd);
}

<<<<<<< HEAD
/* Record math.asin, math.acos, math.atan. */
static void recff_math_atrig(jit_State *J, RecordFFData *rd)
{
  TRef y = lj_ir_tonum(J, J->base[0]);
  TRef x = lj_ir_knum_one(J);
  uint32_t ffid = rd->data;
  if (ffid != FF_math_atan) {
    TRef tmp = emitir(IRTN(IR_MUL), y, y);
    tmp = emitir(IRTN(IR_SUB), x, tmp);
    tmp = emitir(IRTN(IR_FPMATH), tmp, IRFPM_SQRT);
    if (ffid == FF_math_asin) { x = tmp; } else { x = y; y = tmp; }
  }
  J->base[0] = emitir(IRTN(IR_ATAN2), y, x);
}

static void recff_math_htrig(jit_State *J, RecordFFData *rd)
=======
static void LJ_FASTCALL recff_math_call(jit_State *J, RecordFFData *rd)
>>>>>>> 72efc42e
{
  TRef tr = lj_ir_tonum(J, J->base[0]);
  J->base[0] = emitir(IRTN(IR_CALLN), tr, rd->data);
}

<<<<<<< HEAD
static void recff_math_modf(jit_State *J, RecordFFData *rd)
{
  TRef tr = J->base[0];
  if (tref_isinteger(tr)) {
    J->base[0] = tr;
    J->base[1] = lj_ir_kint(J, 0);
  } else {
    TRef trt;
    tr = lj_ir_tonum(J, tr);
    trt = emitir(IRTN(IR_FPMATH), tr, IRFPM_TRUNC);
    J->base[0] = trt;
    J->base[1] = emitir(IRTN(IR_SUB), tr, trt);
  }
  rd->nres = 2;
}

static void recff_math_pow(jit_State *J, RecordFFData *rd)
=======
static void LJ_FASTCALL recff_math_pow(jit_State *J, RecordFFData *rd)
>>>>>>> 72efc42e
{
  J->base[0] = lj_opt_narrow_arith(J, J->base[0], J->base[1],
				   &rd->argv[0], &rd->argv[1], IR_POW);
  UNUSED(rd);
}

static void recff_math_minmax(jit_State *J, RecordFFData *rd)
{
  TRef tr = lj_ir_tonumber(J, J->base[0]);
  uint32_t op = rd->data;
  BCReg i;
  for (i = 1; J->base[i] != 0; i++) {
    TRef tr2 = lj_ir_tonumber(J, J->base[i]);
    IRType t = IRT_INT;
    if (!(tref_isinteger(tr) && tref_isinteger(tr2))) {
      if (tref_isinteger(tr)) tr = emitir(IRTN(IR_CONV), tr, IRCONV_NUM_INT);
      if (tref_isinteger(tr2)) tr2 = emitir(IRTN(IR_CONV), tr2, IRCONV_NUM_INT);
      t = IRT_NUM;
    }
    tr = emitir(IRT(op, t), tr, tr2);
  }
  J->base[0] = tr;
}

static void recff_math_random(jit_State *J, RecordFFData *rd)
{
  GCudata *ud = udataV(&J->fn->c.upvalue[0]);
  TRef tr, one;
  lj_ir_kgc(J, obj2gco(ud), IRT_UDATA);  /* Prevent collection. */
  tr = lj_ir_call(J, IRCALL_lj_prng_u64d, lj_ir_kptr(J, uddata(ud)));
  one = lj_ir_knum_one(J);
  tr = emitir(IRTN(IR_SUB), tr, one);
  if (J->base[0]) {
    TRef tr1 = lj_ir_tonum(J, J->base[0]);
    if (J->base[1]) {  /* d = floor(d*(r2-r1+1.0)) + r1 */
      TRef tr2 = lj_ir_tonum(J, J->base[1]);
      tr2 = emitir(IRTN(IR_SUB), tr2, tr1);
      tr2 = emitir(IRTN(IR_ADD), tr2, one);
      tr = emitir(IRTN(IR_MUL), tr, tr2);
      tr = emitir(IRTN(IR_FPMATH), tr, IRFPM_FLOOR);
      tr = emitir(IRTN(IR_ADD), tr, tr1);
    } else {  /* d = floor(d*r1) + 1.0 */
      tr = emitir(IRTN(IR_MUL), tr, tr1);
      tr = emitir(IRTN(IR_FPMATH), tr, IRFPM_FLOOR);
      tr = emitir(IRTN(IR_ADD), tr, one);
    }
  }
  J->base[0] = tr;
  UNUSED(rd);
}

/* -- Bit library fast functions ------------------------------------------ */

/* Record bit.tobit. */
static void recff_bit_tobit(jit_State *J, RecordFFData *rd)
{
  TRef tr = J->base[0];
  if (tref_iscdata(tr)) { recff_bit64_tobit(J, rd); return; }
  J->base[0] = lj_opt_narrow_tobit(J, tr);
  UNUSED(rd);
}

/* Record unary bit.bnot, bit.bswap. */
static void recff_bit_unary(jit_State *J, RecordFFData *rd)
{
  if (recff_bit64_unary(J, rd))
    return;
  J->base[0] = emitir(IRTI(rd->data), lj_opt_narrow_tobit(J, J->base[0]), 0);
}

/* Record N-ary bit.band, bit.bor, bit.bxor. */
static void recff_bit_nary(jit_State *J, RecordFFData *rd)
{
  if (recff_bit64_nary(J, rd))
    return;
  {
    TRef tr = lj_opt_narrow_tobit(J, J->base[0]);
    uint32_t ot = IRTI(rd->data);
    BCReg i;
    for (i = 1; J->base[i] != 0; i++)
      tr = emitir(ot, tr, lj_opt_narrow_tobit(J, J->base[i]));
    J->base[0] = tr;
  }
}

/* Record bit shifts. */
static void recff_bit_shift(jit_State *J, RecordFFData *rd)
{
  if (recff_bit64_shift(J, rd))
    return;
  {
    TRef tr = lj_opt_narrow_tobit(J, J->base[0]);
    TRef tsh = lj_opt_narrow_tobit(J, J->base[1]);
    IROp op = (IROp)rd->data;
    if (!(op < IR_BROL ? LJ_TARGET_MASKSHIFT : LJ_TARGET_MASKROT) &&
	!tref_isk(tsh))
      tsh = emitir(IRTI(IR_BAND), tsh, lj_ir_kint(J, 31));
#ifdef LJ_TARGET_UNIFYROT
    if (op == (LJ_TARGET_UNIFYROT == 1 ? IR_BROR : IR_BROL)) {
      op = LJ_TARGET_UNIFYROT == 1 ? IR_BROL : IR_BROR;
      tsh = emitir(IRTI(IR_NEG), tsh, tsh);
    }
#endif
    J->base[0] = emitir(IRTI(op), tr, tsh);
  }
}

static void recff_bit_tohex(jit_State *J, RecordFFData *rd)
{
  TRef hdr = recff_bufhdr(J);
  TRef tr = recff_bit64_tohex(J, rd, hdr);
<<<<<<< HEAD
  J->base[0] = emitir(IRT(IR_BUFSTR, IRT_STR), tr, hdr);
=======
  J->base[0] = emitir(IRTG(IR_BUFSTR, IRT_STR), tr, hdr);
#else
  recff_nyiu(J, rd);  /* Don't bother working around this NYI. */
#endif
>>>>>>> 72efc42e
}

/* -- String library fast functions --------------------------------------- */

/* Specialize to relative starting position for string. */
static TRef recff_string_start(jit_State *J, GCstr *s, int32_t *st, TRef tr,
			       TRef trlen, TRef tr0)
{
  int32_t start = *st;
  if (start < 0) {
    emitir(IRTGI(IR_LT), tr, tr0);
    tr = emitir(IRTI(IR_ADD), trlen, tr);
    start = start + (int32_t)s->len;
    emitir(start < 0 ? IRTGI(IR_LT) : IRTGI(IR_GE), tr, tr0);
    if (start < 0) {
      tr = tr0;
      start = 0;
    }
  } else if (start == 0) {
    emitir(IRTGI(IR_EQ), tr, tr0);
    tr = tr0;
  } else {
    tr = emitir(IRTI(IR_ADD), tr, lj_ir_kint(J, -1));
    emitir(IRTGI(IR_GE), tr, tr0);
    start--;
  }
  *st = start;
  return tr;
}

/* Handle string.byte (rd->data = 0) and string.sub (rd->data = 1). */
static void recff_string_range(jit_State *J, RecordFFData *rd)
{
  TRef trstr = lj_ir_tostr(J, J->base[0]);
  TRef trlen = emitir(IRTI(IR_FLOAD), trstr, IRFL_STR_LEN);
  TRef tr0 = lj_ir_kint(J, 0);
  TRef trstart, trend;
  GCstr *str = argv2str(J, &rd->argv[0]);
  int32_t start, end;
  if (rd->data) {  /* string.sub(str, start [,end]) */
    start = argv2int(J, &rd->argv[1]);
    trstart = lj_opt_narrow_toint(J, J->base[1]);
    trend = J->base[2];
    if (tref_isnil(trend)) {
      trend = lj_ir_kint(J, -1);
      end = -1;
    } else {
      trend = lj_opt_narrow_toint(J, trend);
      end = argv2int(J, &rd->argv[2]);
    }
  } else {  /* string.byte(str, [,start [,end]]) */
    if (tref_isnil(J->base[1])) {
      start = 1;
      trstart = lj_ir_kint(J, 1);
    } else {
      start = argv2int(J, &rd->argv[1]);
      trstart = lj_opt_narrow_toint(J, J->base[1]);
    }
    if (J->base[1] && !tref_isnil(J->base[2])) {
      trend = lj_opt_narrow_toint(J, J->base[2]);
      end = argv2int(J, &rd->argv[2]);
    } else {
      trend = trstart;
      end = start;
    }
  }
  if (end < 0) {
    emitir(IRTGI(IR_LT), trend, tr0);
    trend = emitir(IRTI(IR_ADD), emitir(IRTI(IR_ADD), trlen, trend),
		   lj_ir_kint(J, 1));
    end = end+(int32_t)str->len+1;
  } else if ((MSize)end <= str->len) {
    emitir(IRTGI(IR_ULE), trend, trlen);
  } else {
    emitir(IRTGI(IR_UGT), trend, trlen);
    end = (int32_t)str->len;
    trend = trlen;
  }
  trstart = recff_string_start(J, str, &start, trstart, trlen, tr0);
  if (rd->data) {  /* Return string.sub result. */
    if (end - start >= 0) {
      /* Also handle empty range here, to avoid extra traces. */
      TRef trptr, trslen = emitir(IRTI(IR_SUB), trend, trstart);
      emitir(IRTGI(IR_GE), trslen, tr0);
      trptr = emitir(IRT(IR_STRREF, IRT_PGC), trstr, trstart);
      J->base[0] = emitir(IRT(IR_SNEW, IRT_STR), trptr, trslen);
    } else {  /* Range underflow: return empty string. */
      emitir(IRTGI(IR_LT), trend, trstart);
      J->base[0] = lj_ir_kstr(J, &J2G(J)->strempty);
    }
  } else {  /* Return string.byte result(s). */
    ptrdiff_t i, len = end - start;
    if (len > 0) {
      TRef trslen = emitir(IRTI(IR_SUB), trend, trstart);
      emitir(IRTGI(IR_EQ), trslen, lj_ir_kint(J, (int32_t)len));
      if (J->baseslot + len > LJ_MAX_JSLOTS)
	lj_trace_err_info(J, LJ_TRERR_STACKOV);
      rd->nres = len;
      for (i = 0; i < len; i++) {
	TRef tmp = emitir(IRTI(IR_ADD), trstart, lj_ir_kint(J, (int32_t)i));
	tmp = emitir(IRT(IR_STRREF, IRT_PGC), trstr, tmp);
	J->base[i] = emitir(IRT(IR_XLOAD, IRT_U8), tmp, IRXLOAD_READONLY);
      }
    } else {  /* Empty range or range underflow: return no results. */
      emitir(IRTGI(IR_LE), trend, trstart);
      rd->nres = 0;
    }
  }
}

static void recff_string_char(jit_State *J, RecordFFData *rd)
{
  TRef k255 = lj_ir_kint(J, 255);
  BCReg i;
  for (i = 0; J->base[i] != 0; i++) {  /* Convert char values to strings. */
    TRef tr = lj_opt_narrow_toint(J, J->base[i]);
    emitir(IRTGI(IR_ULE), tr, k255);
    J->base[i] = emitir(IRT(IR_TOSTR, IRT_STR), tr, IRTOSTR_CHAR);
  }
  if (i > 1) {  /* Concatenate the strings, if there's more than one. */
    TRef hdr = recff_bufhdr(J), tr = hdr;
    for (i = 0; J->base[i] != 0; i++)
      tr = emitir(IRTG(IR_BUFPUT, IRT_PGC), tr, J->base[i]);
    J->base[0] = emitir(IRTG(IR_BUFSTR, IRT_STR), tr, hdr);
  } else if (i == 0) {
    J->base[0] = lj_ir_kstr(J, &J2G(J)->strempty);
  }
  UNUSED(rd);
}

static void recff_string_rep(jit_State *J, RecordFFData *rd)
{
  TRef str = lj_ir_tostr(J, J->base[0]);
  TRef rep = lj_opt_narrow_toint(J, J->base[1]);
  TRef hdr, tr, str2 = 0;
  if (!tref_isnil(J->base[2])) {
    TRef sep = lj_ir_tostr(J, J->base[2]);
    int32_t vrep = argv2int(J, &rd->argv[1]);
    emitir(IRTGI(vrep > 1 ? IR_GT : IR_LE), rep, lj_ir_kint(J, 1));
    if (vrep > 1) {
      TRef hdr2 = recff_bufhdr(J);
      TRef tr2 = emitir(IRTG(IR_BUFPUT, IRT_PGC), hdr2, sep);
      tr2 = emitir(IRTG(IR_BUFPUT, IRT_PGC), tr2, str);
      str2 = emitir(IRTG(IR_BUFSTR, IRT_STR), tr2, hdr2);
    }
  }
  tr = hdr = recff_bufhdr(J);
  if (str2) {
    tr = emitir(IRTG(IR_BUFPUT, IRT_PGC), tr, str);
    str = str2;
    rep = emitir(IRTI(IR_ADD), rep, lj_ir_kint(J, -1));
  }
  tr = lj_ir_call(J, IRCALL_lj_buf_putstr_rep, tr, str, rep);
  J->base[0] = emitir(IRTG(IR_BUFSTR, IRT_STR), tr, hdr);
}

static void recff_string_op(jit_State *J, RecordFFData *rd)
{
  TRef str = lj_ir_tostr(J, J->base[0]);
  TRef hdr = recff_bufhdr(J);
  TRef tr = lj_ir_call(J, rd->data, hdr, str);
  J->base[0] = emitir(IRTG(IR_BUFSTR, IRT_STR), tr, hdr);
}

static void recff_string_find(jit_State *J, RecordFFData *rd)
{
  TRef trstr = lj_ir_tostr(J, J->base[0]);
  TRef trpat = lj_ir_tostr(J, J->base[1]);
  TRef trlen = emitir(IRTI(IR_FLOAD), trstr, IRFL_STR_LEN);
  TRef tr0 = lj_ir_kint(J, 0);
  TRef trstart;
  GCstr *str = argv2str(J, &rd->argv[0]);
  GCstr *pat = argv2str(J, &rd->argv[1]);
  int32_t start;
  J->needsnap = 1;
  if (tref_isnil(J->base[2])) {
    trstart = lj_ir_kint(J, 1);
    start = 1;
  } else {
    trstart = lj_opt_narrow_toint(J, J->base[2]);
    start = argv2int(J, &rd->argv[2]);
  }
  trstart = recff_string_start(J, str, &start, trstart, trlen, tr0);
  if ((MSize)start <= str->len) {
    emitir(IRTGI(IR_ULE), trstart, trlen);
  } else {
    emitir(IRTGI(IR_UGT), trstart, trlen);
#if LJ_52
    J->base[0] = TREF_NIL;
    return;
#else
    trstart = trlen;
    start = str->len;
#endif
  }
  /* Fixed arg or no pattern matching chars? (Specialized to pattern string.) */
  if ((J->base[2] && tref_istruecond(J->base[3])) ||
      (emitir(IRTG(IR_EQ, IRT_STR), trpat, lj_ir_kstr(J, pat)),
       !lj_str_haspattern(pat))) {  /* Search for fixed string. */
    TRef trsptr = emitir(IRT(IR_STRREF, IRT_PGC), trstr, trstart);
    TRef trpptr = emitir(IRT(IR_STRREF, IRT_PGC), trpat, tr0);
    TRef trslen = emitir(IRTI(IR_SUB), trlen, trstart);
    TRef trplen = emitir(IRTI(IR_FLOAD), trpat, IRFL_STR_LEN);
    TRef tr = lj_ir_call(J, IRCALL_lj_str_find, trsptr, trpptr, trslen, trplen);
    TRef trp0 = lj_ir_kkptr(J, NULL);
    if (lj_str_find(strdata(str)+(MSize)start, strdata(pat),
		    str->len-(MSize)start, pat->len)) {
      TRef pos;
      emitir(IRTG(IR_NE, IRT_PGC), tr, trp0);
      /* Recompute offset. trsptr may not point into trstr after folding. */
      pos = emitir(IRTI(IR_ADD), emitir(IRTI(IR_SUB), tr, trsptr), trstart);
      J->base[0] = emitir(IRTI(IR_ADD), pos, lj_ir_kint(J, 1));
      J->base[1] = emitir(IRTI(IR_ADD), pos, trplen);
      rd->nres = 2;
    } else {
      emitir(IRTG(IR_EQ, IRT_PGC), tr, trp0);
      J->base[0] = TREF_NIL;
    }
  } else {  /* Search for pattern. */
    recff_nyiu(J, rd);
    return;
  }
}

<<<<<<< HEAD
static void recff_string_format(jit_State *J, RecordFFData *rd)
=======
static void recff_format(jit_State *J, RecordFFData *rd, TRef hdr, int sbufx)
>>>>>>> 72efc42e
{
  ptrdiff_t arg = sbufx;
  TRef tr = hdr, trfmt = lj_ir_tostr(J, J->base[arg]);
  GCstr *fmt = argv2str(J, &rd->argv[arg]);
  FormatState fs;
  SFormat sf;
  /* Specialize to the format string. */
  emitir(IRTG(IR_EQ, IRT_STR), trfmt, lj_ir_kstr(J, fmt));
  lj_strfmt_init(&fs, strdata(fmt), fmt->len);
  while ((sf = lj_strfmt_parse(&fs)) != STRFMT_EOF) {  /* Parse format. */
    TRef tra = sf == STRFMT_LIT ? 0 : J->base[++arg];
    TRef trsf = lj_ir_kint(J, (int32_t)sf);
    IRCallID id;
    switch (STRFMT_TYPE(sf)) {
    case STRFMT_LIT:
      tr = emitir(IRTG(IR_BUFPUT, IRT_PGC), tr,
		  lj_ir_kstr(J, lj_str_new(J->L, fs.str, fs.len)));
      break;
    case STRFMT_INT:
      id = IRCALL_lj_strfmt_putfnum_int;
    handle_int:
      if (!tref_isinteger(tra)) {
#if LJ_HASFFI
	if (tref_iscdata(tra)) {
	  tra = lj_crecord_loadiu64(J, tra, &rd->argv[arg]);
	  tr = lj_ir_call(J, IRCALL_lj_strfmt_putfxint, tr, trsf, tra);
	  break;
	}
#endif
	goto handle_num;
      }
      if (sf == STRFMT_INT) { /* Shortcut for plain %d. */
	tr = emitir(IRTG(IR_BUFPUT, IRT_PGC), tr,
		    emitir(IRT(IR_TOSTR, IRT_STR), tra, IRTOSTR_INT));
      } else {
	tra = emitir(IRT(IR_CONV, IRT_U64), tra,
		     (IRT_INT|(IRT_U64<<5)|IRCONV_SEXT));
	tr = lj_ir_call(J, IRCALL_lj_strfmt_putfxint, tr, trsf, tra);
	lj_needsplit(J);
      }
      break;
    case STRFMT_UINT:
      id = IRCALL_lj_strfmt_putfnum_uint;
      goto handle_int;
    case STRFMT_NUM:
      id = IRCALL_lj_strfmt_putfnum;
    handle_num:
      tra = lj_ir_tonum(J, tra);
      tr = lj_ir_call(J, id, tr, trsf, tra);
      if (LJ_SOFTFP) lj_needsplit(J);
      break;
    case STRFMT_STR:
      if (!tref_isstr(tra)) {
	recff_nyiu(J, rd);  /* NYI: __tostring and non-string types for %s. */
	/* NYI: also buffers. */
	return;
      }
      if (sf == STRFMT_STR)  /* Shortcut for plain %s. */
	tr = emitir(IRTG(IR_BUFPUT, IRT_PGC), tr, tra);
      else if ((sf & STRFMT_T_QUOTED))
	tr = lj_ir_call(J, IRCALL_lj_strfmt_putquoted, tr, tra);
      else
	tr = lj_ir_call(J, IRCALL_lj_strfmt_putfstr, tr, trsf, tra);
      break;
    case STRFMT_CHAR:
      tra = lj_opt_narrow_toint(J, tra);
      if (sf == STRFMT_CHAR)  /* Shortcut for plain %c. */
	tr = emitir(IRTG(IR_BUFPUT, IRT_PGC), tr,
		    emitir(IRT(IR_TOSTR, IRT_STR), tra, IRTOSTR_CHAR));
      else
	tr = lj_ir_call(J, IRCALL_lj_strfmt_putfchar, tr, trsf, tra);
      break;
    case STRFMT_PTR:  /* NYI */
    case STRFMT_ERR:
    default:
      recff_nyiu(J, rd);
      return;
    }
  }
  if (sbufx) {
    emitir(IRT(IR_USE, IRT_NIL), tr, 0);
  } else {
    J->base[0] = emitir(IRTG(IR_BUFSTR, IRT_STR), tr, hdr);
  }
}

static void LJ_FASTCALL recff_string_format(jit_State *J, RecordFFData *rd)
{
  recff_format(J, rd, recff_bufhdr(J), 0);
}

/* -- Buffer library fast functions --------------------------------------- */

#if LJ_HASBUFFER

static LJ_AINLINE TRef recff_sbufx_get_L(jit_State *J, TRef ud)
{
  return emitir(IRT(IR_FLOAD, IRT_PGC), ud, IRFL_SBUF_L);
}

static LJ_AINLINE void recff_sbufx_set_L(jit_State *J, TRef ud, TRef val)
{
  TRef fref = emitir(IRT(IR_FREF, IRT_PGC), ud, IRFL_SBUF_L);
  emitir(IRT(IR_FSTORE, IRT_PGC), fref, val);
}

static LJ_AINLINE TRef recff_sbufx_get_ptr(jit_State *J, TRef ud, IRFieldID fl)
{
  return emitir(IRT(IR_FLOAD, IRT_PTR), ud, fl);
}

static LJ_AINLINE void recff_sbufx_set_ptr(jit_State *J, TRef ud, IRFieldID fl, TRef val)
{
  TRef fref = emitir(IRT(IR_FREF, IRT_PTR), ud, fl);
  emitir(IRT(IR_FSTORE, IRT_PTR), fref, val);
}

static LJ_AINLINE TRef recff_sbufx_len(jit_State *J, TRef trr, TRef trw)
{
  TRef len = emitir(IRT(IR_SUB, IRT_INTP), trw, trr);
  if (LJ_64)
    len = emitir(IRTI(IR_CONV), len, (IRT_INT<<5)|IRT_INTP|IRCONV_NONE);
  return len;
}

/* Emit typecheck for string buffer. */
static TRef recff_sbufx_check(jit_State *J, RecordFFData *rd, ptrdiff_t arg)
{
  TRef trtype, ud = J->base[arg];
  if (!tvisbuf(&rd->argv[arg])) lj_trace_err(J, LJ_TRERR_BADTYPE);
  trtype = emitir(IRT(IR_FLOAD, IRT_U8), ud, IRFL_UDATA_UDTYPE);
  emitir(IRTGI(IR_EQ), trtype, lj_ir_kint(J, UDTYPE_BUFFER));
  J->needsnap = 1;
  return ud;
}

/* Emit BUFHDR for write to extended string buffer. */
static TRef recff_sbufx_write(jit_State *J, TRef ud)
{
  TRef trbuf = emitir(IRT(IR_ADD, IRT_PGC), ud, lj_ir_kint(J, sizeof(GCudata)));
  return emitir(IRT(IR_BUFHDR, IRT_PGC), trbuf, IRBUFHDR_WRITE);
}

/* Check for integer in range for the buffer API. */
static TRef recff_sbufx_checkint(jit_State *J, RecordFFData *rd, ptrdiff_t arg)
{
  TRef tr = J->base[arg];
  TRef trlim = lj_ir_kint(J, LJ_MAX_BUF);
  if (tref_isinteger(tr)) {
    emitir(IRTGI(IR_ULE), tr, trlim);
  } else if (tref_isnum(tr)) {
    tr = emitir(IRTI(IR_CONV), tr, IRCONV_INT_NUM|IRCONV_ANY);
    emitir(IRTGI(IR_ULE), tr, trlim);
#if LJ_HASFFI
  } else if (tref_iscdata(tr)) {
    tr = lj_crecord_loadiu64(J, tr, &rd->argv[arg]);
    emitir(IRTG(IR_ULE, IRT_U64), tr, lj_ir_kint64(J, LJ_MAX_BUF));
    tr = emitir(IRTI(IR_CONV), tr, (IRT_INT<<5)|IRT_I64|IRCONV_NONE);
#else
    UNUSED(rd);
#endif
  } else {
    lj_trace_err(J, LJ_TRERR_BADTYPE);
  }
  return tr;
}

static void LJ_FASTCALL recff_buffer_method_reset(jit_State *J, RecordFFData *rd)
{
  TRef ud = recff_sbufx_check(J, rd, 0);
  SBufExt *sbx = bufV(&rd->argv[0]);
  int iscow = (int)sbufiscow(sbx);
  TRef trl = recff_sbufx_get_L(J, ud);
  TRef trcow = emitir(IRT(IR_BAND, IRT_IGC), trl, lj_ir_kint(J, SBUF_FLAG_COW));
  TRef zero = lj_ir_kint(J, 0);
  emitir(IRTG(iscow ? IR_NE : IR_EQ, IRT_IGC), trcow, zero);
  if (iscow) {
    trl = emitir(IRT(IR_BXOR, IRT_IGC), trl,
		 LJ_GC64 ? lj_ir_kint64(J, SBUF_FLAG_COW) :
			   lj_ir_kint(J, SBUF_FLAG_COW));
    recff_sbufx_set_ptr(J, ud, IRFL_SBUF_W, zero);
    recff_sbufx_set_ptr(J, ud, IRFL_SBUF_E, zero);
    recff_sbufx_set_ptr(J, ud, IRFL_SBUF_B, zero);
    recff_sbufx_set_L(J, ud, trl);
    emitir(IRT(IR_FSTORE, IRT_PGC),
	   emitir(IRT(IR_FREF, IRT_PGC), ud, IRFL_SBUF_REF), zero);
    recff_sbufx_set_ptr(J, ud, IRFL_SBUF_R, zero);
  } else {
    TRef trb = recff_sbufx_get_ptr(J, ud, IRFL_SBUF_B);
    recff_sbufx_set_ptr(J, ud, IRFL_SBUF_W, trb);
    recff_sbufx_set_ptr(J, ud, IRFL_SBUF_R, trb);
  }
}

static void LJ_FASTCALL recff_buffer_method_skip(jit_State *J, RecordFFData *rd)
{
  TRef ud = recff_sbufx_check(J, rd, 0);
  TRef trr = recff_sbufx_get_ptr(J, ud, IRFL_SBUF_R);
  TRef trw = recff_sbufx_get_ptr(J, ud, IRFL_SBUF_W);
  TRef len = recff_sbufx_len(J, trr, trw);
  TRef trn = recff_sbufx_checkint(J, rd, 1);
  len = emitir(IRTI(IR_MIN), len, trn);
  trr = emitir(IRT(IR_ADD, IRT_PTR), trr, len);
  recff_sbufx_set_ptr(J, ud, IRFL_SBUF_R, trr);
}

static void LJ_FASTCALL recff_buffer_method_set(jit_State *J, RecordFFData *rd)
{
  TRef ud = recff_sbufx_check(J, rd, 0);
  TRef trbuf = recff_sbufx_write(J, ud);
  TRef tr = J->base[1];
  if (tref_isstr(tr)) {
    TRef trp = emitir(IRT(IR_STRREF, IRT_PGC), tr, lj_ir_kint(J, 0));
    TRef len = emitir(IRTI(IR_FLOAD), tr, IRFL_STR_LEN);
    lj_ir_call(J, IRCALL_lj_bufx_set, trbuf, trp, len, tr);
#if LJ_HASFFI
  } else if (tref_iscdata(tr)) {
    TRef trp = lj_crecord_topcvoid(J, tr, &rd->argv[1]);
    TRef len = recff_sbufx_checkint(J, rd, 2);
    lj_ir_call(J, IRCALL_lj_bufx_set, trbuf, trp, len, tr);
#endif
  }  /* else: Interpreter will throw. */
}

static void LJ_FASTCALL recff_buffer_method_put(jit_State *J, RecordFFData *rd)
{
  TRef ud = recff_sbufx_check(J, rd, 0);
  TRef trbuf = recff_sbufx_write(J, ud);
  TRef tr;
  ptrdiff_t arg;
  if (!J->base[1]) return;
  for (arg = 1; (tr = J->base[arg]); arg++) {
    if (tref_isudata(tr)) {
      TRef ud2 = recff_sbufx_check(J, rd, arg);
      emitir(IRTG(IR_NE, IRT_PGC), ud, ud2);
    }
  }
  for (arg = 1; (tr = J->base[arg]); arg++) {
    if (tref_isstr(tr)) {
      trbuf = emitir(IRTG(IR_BUFPUT, IRT_PGC), trbuf, tr);
    } else if (tref_isnumber(tr)) {
      trbuf = emitir(IRTG(IR_BUFPUT, IRT_PGC), trbuf,
		     emitir(IRT(IR_TOSTR, IRT_STR), tr,
			    tref_isnum(tr) ? IRTOSTR_NUM : IRTOSTR_INT));
    } else if (tref_isudata(tr)) {
      TRef trr = recff_sbufx_get_ptr(J, tr, IRFL_SBUF_R);
      TRef trw = recff_sbufx_get_ptr(J, tr, IRFL_SBUF_W);
      TRef len = recff_sbufx_len(J, trr, trw);
      trbuf = lj_ir_call(J, IRCALL_lj_buf_putmem, trbuf, trr, len);
    } else {
      recff_nyiu(J, rd);
    }
  }
  emitir(IRT(IR_USE, IRT_NIL), trbuf, 0);
}

static void LJ_FASTCALL recff_buffer_method_putf(jit_State *J, RecordFFData *rd)
{
  TRef ud = recff_sbufx_check(J, rd, 0);
  TRef trbuf = recff_sbufx_write(J, ud);
  recff_format(J, rd, trbuf, 1);
}

static void LJ_FASTCALL recff_buffer_method_get(jit_State *J, RecordFFData *rd)
{
  TRef ud = recff_sbufx_check(J, rd, 0);
  TRef trr = recff_sbufx_get_ptr(J, ud, IRFL_SBUF_R);
  TRef trw = recff_sbufx_get_ptr(J, ud, IRFL_SBUF_W);
  TRef tr;
  ptrdiff_t arg;
  if (!J->base[1]) { J->base[1] = TREF_NIL; J->base[2] = 0; }
  for (arg = 0; (tr = J->base[arg+1]); arg++) {
    if (!tref_isnil(tr)) {
      J->base[arg+1] = recff_sbufx_checkint(J, rd, arg+1);
    }
  }
  for (arg = 0; (tr = J->base[arg+1]); arg++) {
    TRef len = recff_sbufx_len(J, trr, trw);
    if (tref_isnil(tr)) {
      J->base[arg] = emitir(IRT(IR_XSNEW, IRT_STR), trr, len);
      trr = trw;
    } else {
      TRef tru;
      len = emitir(IRTI(IR_MIN), len, tr);
      tru = emitir(IRT(IR_ADD, IRT_PTR), trr, len);
      J->base[arg] = emitir(IRT(IR_XSNEW, IRT_STR), trr, len);
      trr = tru;  /* Doing the ADD before the SNEW generates better code. */
    }
    recff_sbufx_set_ptr(J, ud, IRFL_SBUF_R, trr);
  }
  rd->nres = arg;
}

static void LJ_FASTCALL recff_buffer_method___tostring(jit_State *J, RecordFFData *rd)
{
  TRef ud = recff_sbufx_check(J, rd, 0);
  TRef trr = recff_sbufx_get_ptr(J, ud, IRFL_SBUF_R);
  TRef trw = recff_sbufx_get_ptr(J, ud, IRFL_SBUF_W);
  J->base[0] = emitir(IRT(IR_XSNEW, IRT_STR), trr, recff_sbufx_len(J, trr, trw));
}

static void LJ_FASTCALL recff_buffer_method___len(jit_State *J, RecordFFData *rd)
{
  TRef ud = recff_sbufx_check(J, rd, 0);
  TRef trr = recff_sbufx_get_ptr(J, ud, IRFL_SBUF_R);
  TRef trw = recff_sbufx_get_ptr(J, ud, IRFL_SBUF_W);
  J->base[0] = recff_sbufx_len(J, trr, trw);
}

#if LJ_HASFFI
static void LJ_FASTCALL recff_buffer_method_putcdata(jit_State *J, RecordFFData *rd)
{
  TRef ud = recff_sbufx_check(J, rd, 0);
  TRef trbuf = recff_sbufx_write(J, ud);
  TRef tr = lj_crecord_topcvoid(J, J->base[1], &rd->argv[1]);
  TRef len = recff_sbufx_checkint(J, rd, 2);
  trbuf = lj_ir_call(J, IRCALL_lj_buf_putmem, trbuf, tr, len);
  emitir(IRT(IR_USE, IRT_NIL), trbuf, 0);
}

static void LJ_FASTCALL recff_buffer_method_reserve(jit_State *J, RecordFFData *rd)
{
  TRef ud = recff_sbufx_check(J, rd, 0);
  TRef trbuf = recff_sbufx_write(J, ud);
  TRef trsz = recff_sbufx_checkint(J, rd, 1);
  J->base[1] = lj_ir_call(J, IRCALL_lj_bufx_more, trbuf, trsz);
  J->base[0] = lj_crecord_topuint8(J, recff_sbufx_get_ptr(J, ud, IRFL_SBUF_W));
  rd->nres = 2;
}

static void LJ_FASTCALL recff_buffer_method_commit(jit_State *J, RecordFFData *rd)
{
  TRef ud = recff_sbufx_check(J, rd, 0);
  TRef len = recff_sbufx_checkint(J, rd, 1);
  TRef trw = recff_sbufx_get_ptr(J, ud, IRFL_SBUF_W);
  TRef tre = recff_sbufx_get_ptr(J, ud, IRFL_SBUF_E);
  TRef left = emitir(IRT(IR_SUB, IRT_INTP), tre, trw);
  if (LJ_64)
    left = emitir(IRTI(IR_CONV), left, (IRT_INT<<5)|IRT_INTP|IRCONV_NONE);
  emitir(IRTGI(IR_ULE), len, left);
  trw = emitir(IRT(IR_ADD, IRT_PTR), trw, len);
  recff_sbufx_set_ptr(J, ud, IRFL_SBUF_W, trw);
}

static void LJ_FASTCALL recff_buffer_method_ref(jit_State *J, RecordFFData *rd)
{
  TRef ud = recff_sbufx_check(J, rd, 0);
  TRef trr = recff_sbufx_get_ptr(J, ud, IRFL_SBUF_R);
  TRef trw = recff_sbufx_get_ptr(J, ud, IRFL_SBUF_W);
  J->base[0] = lj_crecord_topuint8(J, trr);
  J->base[1] = recff_sbufx_len(J, trr, trw);
  rd->nres = 2;
}
#endif

static void LJ_FASTCALL recff_buffer_method_encode(jit_State *J, RecordFFData *rd)
{
  TRef ud = recff_sbufx_check(J, rd, 0);
  TRef trbuf = recff_sbufx_write(J, ud);
  TRef tmp = recff_tmpref(J, J->base[1], IRTMPREF_IN1);
  lj_ir_call(J, IRCALL_lj_serialize_put, trbuf, tmp);
  /* No IR_USE needed, since the call is a store. */
}

static void LJ_FASTCALL recff_buffer_method_decode(jit_State *J, RecordFFData *rd)
{
  TRef ud = recff_sbufx_check(J, rd, 0);
  TRef trbuf = recff_sbufx_write(J, ud);
  TRef tmp = recff_tmpref(J, TREF_NIL, IRTMPREF_OUT1);
  TRef trr = lj_ir_call(J, IRCALL_lj_serialize_get, trbuf, tmp);
  IRType t = (IRType)lj_serialize_peektype(bufV(&rd->argv[0]));
  /* No IR_USE needed, since the call is a store. */
  J->base[0] = lj_record_vload(J, tmp, 0, t);
  /* The sbx->r store must be after the VLOAD type check, in case it fails. */
  recff_sbufx_set_ptr(J, ud, IRFL_SBUF_R, trr);
}

static void LJ_FASTCALL recff_buffer_encode(jit_State *J, RecordFFData *rd)
{
  TRef tmp = recff_tmpref(J, J->base[0], IRTMPREF_IN1);
  J->base[0] = lj_ir_call(J, IRCALL_lj_serialize_encode, tmp);
  /* IR_USE needed for IR_CALLA, because the encoder may throw non-OOM. */
  emitir(IRT(IR_USE, IRT_NIL), J->base[0], 0);
  UNUSED(rd);
}

static void LJ_FASTCALL recff_buffer_decode(jit_State *J, RecordFFData *rd)
{
  if (tvisstr(&rd->argv[0])) {
    GCstr *str = strV(&rd->argv[0]);
    SBufExt sbx;
    IRType t;
    TRef tmp = recff_tmpref(J, TREF_NIL, IRTMPREF_OUT1);
    TRef tr = lj_ir_call(J, IRCALL_lj_serialize_decode, tmp, J->base[0]);
    /* IR_USE needed for IR_CALLA, because the decoder may throw non-OOM.
    ** That's why IRCALL_lj_serialize_decode needs a fake INT result.
    */
    emitir(IRT(IR_USE, IRT_NIL), tr, 0);
    memset(&sbx, 0, sizeof(SBufExt));
    lj_bufx_set_cow(J->L, &sbx, strdata(str), str->len);
    t = (IRType)lj_serialize_peektype(&sbx);
    J->base[0] = lj_record_vload(J, tmp, 0, t);
  }  /* else: Interpreter will throw. */
}

#endif

/* -- Table library fast functions ---------------------------------------- */

static void recff_table_insert(jit_State *J, RecordFFData *rd)
{
  RecordIndex ix;
  ix.tab = J->base[0];
  ix.val = J->base[1];
  rd->nres = 0;
  if (tref_istab(ix.tab) && ix.val) {
    if (!J->base[2]) {  /* Simple push: t[#t+1] = v */
      TRef trlen = emitir(IRTI(IR_ALEN), ix.tab, TREF_NIL);
      GCtab *t = tabV(&rd->argv[0]);
      ix.key = emitir(IRTI(IR_ADD), trlen, lj_ir_kint(J, 1));
      settabV(J->L, &ix.tabv, t);
      setintV(&ix.keyv, lj_tab_len(t) + 1);
      ix.idxchain = 0;
      lj_record_idx(J, &ix);  /* Set new value. */
    } else {  /* Complex case: insert in the middle. */
      recff_nyiu(J, rd);
      return;
    }
  }  /* else: Interpreter will throw. */
}

static void recff_table_concat(jit_State *J, RecordFFData *rd)
{
  TRef tab = J->base[0];
  if (tref_istab(tab)) {
    TRef sep = !tref_isnil(J->base[1]) ?
	       lj_ir_tostr(J, J->base[1]) : lj_ir_knull(J, IRT_STR);
    TRef tri = (J->base[1] && !tref_isnil(J->base[2])) ?
	       lj_opt_narrow_toint(J, J->base[2]) : lj_ir_kint(J, 1);
    TRef tre = (J->base[1] && J->base[2] && !tref_isnil(J->base[3])) ?
	       lj_opt_narrow_toint(J, J->base[3]) :
	       emitir(IRTI(IR_ALEN), tab, TREF_NIL);
    TRef hdr = recff_bufhdr(J);
    TRef tr = lj_ir_call(J, IRCALL_lj_buf_puttab, hdr, tab, sep, tri, tre);
    emitir(IRTG(IR_NE, IRT_PTR), tr, lj_ir_kptr(J, NULL));
    J->base[0] = emitir(IRTG(IR_BUFSTR, IRT_STR), tr, hdr);
  }  /* else: Interpreter will throw. */
  UNUSED(rd);
}

static void recff_table_new(jit_State *J, RecordFFData *rd)
{
  TRef tra = lj_opt_narrow_toint(J, J->base[0]);
  TRef trh = lj_opt_narrow_toint(J, J->base[1]);
  J->base[0] = lj_ir_call(J, IRCALL_lj_tab_new_ah, tra, trh);
  UNUSED(rd);
}

static void recff_table_clear(jit_State *J, RecordFFData *rd)
{
  TRef tr = J->base[0];
  if (tref_istab(tr)) {
    rd->nres = 0;
    lj_ir_call(J, IRCALL_lj_tab_clear, tr);
    J->needsnap = 1;
  }  /* else: Interpreter will throw. */
}

/* -- I/O library fast functions ------------------------------------------ */

/* Get FILE* for I/O function. Any I/O error aborts recording, so there's
** no need to encode the alternate cases for any of the guards.
*/
static TRef recff_io_fp(jit_State *J, TRef *udp, int32_t id)
{
  TRef tr, ud, fp;
  if (id) {  /* io.func() */
<<<<<<< HEAD
    /* TODO: fix ARM32 asm_fload(), so we can use this for all archs. */
=======
>>>>>>> 72efc42e
    ud = lj_ir_ggfload(J, IRT_UDATA, GG_OFS(g.gcroot[id]));
  } else {  /* fp:method() */
    ud = J->base[0];
    if (!tref_isudata(ud))
      lj_trace_err(J, LJ_TRERR_BADTYPE);
    tr = emitir(IRT(IR_FLOAD, IRT_U8), ud, IRFL_UDATA_UDTYPE);
    emitir(IRTGI(IR_EQ), tr, lj_ir_kint(J, UDTYPE_IO_FILE));
  }
  *udp = ud;
  fp = emitir(IRT(IR_FLOAD, IRT_PTR), ud, IRFL_UDATA_FILE);
  emitir(IRTG(IR_NE, IRT_PTR), fp, lj_ir_knull(J, IRT_PTR));
  return fp;
}

static void recff_io_write(jit_State *J, RecordFFData *rd)
{
  TRef ud, fp = recff_io_fp(J, &ud, rd->data);
  TRef zero = lj_ir_kint(J, 0);
  TRef one = lj_ir_kint(J, 1);
  ptrdiff_t i = rd->data == 0 ? 1 : 0;
  for (; J->base[i]; i++) {
    TRef str = lj_ir_tostr(J, J->base[i]);
    TRef buf = emitir(IRT(IR_STRREF, IRT_PGC), str, zero);
    TRef len = emitir(IRTI(IR_FLOAD), str, IRFL_STR_LEN);
    if (tref_isk(len) && IR(tref_ref(len))->i == 1) {
      IRIns *irs = IR(tref_ref(str));
      TRef tr = (irs->o == IR_TOSTR && irs->op2 == IRTOSTR_CHAR) ?
		irs->op1 :
		emitir(IRT(IR_XLOAD, IRT_U8), buf, IRXLOAD_READONLY);
      tr = lj_ir_call(J, IRCALL_fputc, tr, fp);
      if (results_wanted(J) != 0)  /* Check result only if not ignored. */
	emitir(IRTGI(IR_NE), tr, lj_ir_kint(J, -1));
    } else {
      TRef tr = lj_ir_call(J, IRCALL_fwrite, buf, one, len, fp);
      if (results_wanted(J) != 0)  /* Check result only if not ignored. */
	emitir(IRTGI(IR_EQ), tr, len);
    }
  }
  J->base[0] = LJ_52 ? ud : TREF_TRUE;
}

static void recff_io_flush(jit_State *J, RecordFFData *rd)
{
  TRef ud, fp = recff_io_fp(J, &ud, rd->data);
  TRef tr = lj_ir_call(J, IRCALL_fflush, fp);
  if (results_wanted(J) != 0)  /* Check result only if not ignored. */
    emitir(IRTGI(IR_EQ), tr, lj_ir_kint(J, 0));
  J->base[0] = TREF_TRUE;
}

/* -- Debug library fast functions ---------------------------------------- */

static void recff_debug_getmetatable(jit_State *J, RecordFFData *rd)
{
  GCtab *mt;
  TRef mtref;
  TRef tr = J->base[0];
  if (tref_istab(tr)) {
    mt = tabref(tabV(&rd->argv[0])->metatable);
    mtref = emitir(IRT(IR_FLOAD, IRT_TAB), tr, IRFL_TAB_META);
  } else if (tref_isudata(tr)) {
    mt = tabref(udataV(&rd->argv[0])->metatable);
    mtref = emitir(IRT(IR_FLOAD, IRT_TAB), tr, IRFL_UDATA_META);
  } else {
    mt = tabref(basemt_obj(J2G(J), &rd->argv[0]));
    J->base[0] = mt ? lj_ir_ktab(J, mt) : TREF_NIL;
    return;
  }
  emitir(IRTG(mt ? IR_NE : IR_EQ, IRT_TAB), mtref, lj_ir_knull(J, IRT_TAB));
  J->base[0] = mt ? mtref : TREF_NIL;
}

/* -- Record calls to fast functions -------------------------------------- */

#include "lj_recdef.h"

static uint32_t recdef_lookup(GCfunc *fn)
{
  if (fn->c.ffid < sizeof(recff_idmap)/sizeof(recff_idmap[0]))
    return recff_idmap[fn->c.ffid];
  else
    return 0;
}

/* Record entry to a fast function or C function. */
void lj_ffrecord_func(jit_State *J)
{
  RecordFFData rd;
  uint32_t m = recdef_lookup(J->fn);
  rd.data = m & 0xff;
  rd.nres = 1;  /* Default is one result. */
  rd.argv = J->L->base;
  J->base[J->maxslot] = 0;  /* Mark end of arguments. */
  (recff_func[m >> 8])(J, &rd);  /* Call recff_* handler. */
  if (rd.nres >= 0) {
    if (J->postproc == LJ_POST_NONE) J->postproc = LJ_POST_FFRETRY;
    lj_record_ret(J, 0, rd.nres);
  }
}

#undef IR
#undef emitir
<|MERGE_RESOLUTION|>--- conflicted
+++ resolved
@@ -186,7 +186,7 @@
 /* Emit TMPREF. */
 static TRef recff_tmpref(jit_State *J, TRef tr, int mode)
 {
-  if (!LJ_DUALNUM && tref_isinteger(tr))
+  if (tref_isinteger(tr))
     tr = emitir(IRTN(IR_CONV), tr, IRCONV_NUM_INT);
   return emitir(IRT(IR_TMPREF, IRT_PGC), tr, mode);
 }
@@ -508,14 +508,8 @@
   recff_nyiu(J, rd);
 }
 
-static void LJ_FASTCALL recff_next(jit_State *J, RecordFFData *rd)
-{
-#if LJ_BE
-  /* YAGNI: Disabled on big-endian due to issues with lj_vm_next,
-  ** IR_HIOP, RID_RETLO/RID_RETHI and ra_destpair.
-  */
-  recff_nyi(J, rd);
-#else
+static void recff_next(jit_State *J, RecordFFData *rd)
+{
   TRef tab = J->base[0];
   if (tref_istab(tab)) {
     RecordIndex ix;
@@ -539,7 +533,6 @@
     J->base[0] = ix.key;
     J->base[1] = ix.val;
   }  /* else: Interpreter will throw. */
-#endif
 }
 
 /* -- Math library fast functions ----------------------------------------- */
@@ -608,52 +601,13 @@
   UNUSED(rd);
 }
 
-<<<<<<< HEAD
-/* Record math.asin, math.acos, math.atan. */
-static void recff_math_atrig(jit_State *J, RecordFFData *rd)
-{
-  TRef y = lj_ir_tonum(J, J->base[0]);
-  TRef x = lj_ir_knum_one(J);
-  uint32_t ffid = rd->data;
-  if (ffid != FF_math_atan) {
-    TRef tmp = emitir(IRTN(IR_MUL), y, y);
-    tmp = emitir(IRTN(IR_SUB), x, tmp);
-    tmp = emitir(IRTN(IR_FPMATH), tmp, IRFPM_SQRT);
-    if (ffid == FF_math_asin) { x = tmp; } else { x = y; y = tmp; }
-  }
-  J->base[0] = emitir(IRTN(IR_ATAN2), y, x);
-}
-
-static void recff_math_htrig(jit_State *J, RecordFFData *rd)
-=======
-static void LJ_FASTCALL recff_math_call(jit_State *J, RecordFFData *rd)
->>>>>>> 72efc42e
+static void recff_math_call(jit_State *J, RecordFFData *rd)
 {
   TRef tr = lj_ir_tonum(J, J->base[0]);
   J->base[0] = emitir(IRTN(IR_CALLN), tr, rd->data);
 }
 
-<<<<<<< HEAD
-static void recff_math_modf(jit_State *J, RecordFFData *rd)
-{
-  TRef tr = J->base[0];
-  if (tref_isinteger(tr)) {
-    J->base[0] = tr;
-    J->base[1] = lj_ir_kint(J, 0);
-  } else {
-    TRef trt;
-    tr = lj_ir_tonum(J, tr);
-    trt = emitir(IRTN(IR_FPMATH), tr, IRFPM_TRUNC);
-    J->base[0] = trt;
-    J->base[1] = emitir(IRTN(IR_SUB), tr, trt);
-  }
-  rd->nres = 2;
-}
-
 static void recff_math_pow(jit_State *J, RecordFFData *rd)
-=======
-static void LJ_FASTCALL recff_math_pow(jit_State *J, RecordFFData *rd)
->>>>>>> 72efc42e
 {
   J->base[0] = lj_opt_narrow_arith(J, J->base[0], J->base[1],
 				   &rd->argv[0], &rd->argv[1], IR_POW);
@@ -765,14 +719,7 @@
 {
   TRef hdr = recff_bufhdr(J);
   TRef tr = recff_bit64_tohex(J, rd, hdr);
-<<<<<<< HEAD
-  J->base[0] = emitir(IRT(IR_BUFSTR, IRT_STR), tr, hdr);
-=======
   J->base[0] = emitir(IRTG(IR_BUFSTR, IRT_STR), tr, hdr);
-#else
-  recff_nyiu(J, rd);  /* Don't bother working around this NYI. */
-#endif
->>>>>>> 72efc42e
 }
 
 /* -- String library fast functions --------------------------------------- */
@@ -997,11 +944,7 @@
   }
 }
 
-<<<<<<< HEAD
-static void recff_string_format(jit_State *J, RecordFFData *rd)
-=======
 static void recff_format(jit_State *J, RecordFFData *rd, TRef hdr, int sbufx)
->>>>>>> 72efc42e
 {
   ptrdiff_t arg = sbufx;
   TRef tr = hdr, trfmt = lj_ir_tostr(J, J->base[arg]);
@@ -1024,13 +967,11 @@
       id = IRCALL_lj_strfmt_putfnum_int;
     handle_int:
       if (!tref_isinteger(tra)) {
-#if LJ_HASFFI
 	if (tref_iscdata(tra)) {
 	  tra = lj_crecord_loadiu64(J, tra, &rd->argv[arg]);
 	  tr = lj_ir_call(J, IRCALL_lj_strfmt_putfxint, tr, trsf, tra);
 	  break;
 	}
-#endif
 	goto handle_num;
       }
       if (sf == STRFMT_INT) { /* Shortcut for plain %d. */
@@ -1088,7 +1029,7 @@
   }
 }
 
-static void LJ_FASTCALL recff_string_format(jit_State *J, RecordFFData *rd)
+static void recff_string_format(jit_State *J, RecordFFData *rd)
 {
   recff_format(J, rd, recff_bufhdr(J), 0);
 }
@@ -1122,8 +1063,7 @@
 static LJ_AINLINE TRef recff_sbufx_len(jit_State *J, TRef trr, TRef trw)
 {
   TRef len = emitir(IRT(IR_SUB, IRT_INTP), trw, trr);
-  if (LJ_64)
-    len = emitir(IRTI(IR_CONV), len, (IRT_INT<<5)|IRT_INTP|IRCONV_NONE);
+  len = emitir(IRTI(IR_CONV), len, (IRT_INT<<5)|IRT_INTP|IRCONV_NONE);
   return len;
 }
 
@@ -1155,21 +1095,17 @@
   } else if (tref_isnum(tr)) {
     tr = emitir(IRTI(IR_CONV), tr, IRCONV_INT_NUM|IRCONV_ANY);
     emitir(IRTGI(IR_ULE), tr, trlim);
-#if LJ_HASFFI
   } else if (tref_iscdata(tr)) {
     tr = lj_crecord_loadiu64(J, tr, &rd->argv[arg]);
     emitir(IRTG(IR_ULE, IRT_U64), tr, lj_ir_kint64(J, LJ_MAX_BUF));
     tr = emitir(IRTI(IR_CONV), tr, (IRT_INT<<5)|IRT_I64|IRCONV_NONE);
-#else
-    UNUSED(rd);
-#endif
   } else {
     lj_trace_err(J, LJ_TRERR_BADTYPE);
   }
   return tr;
 }
 
-static void LJ_FASTCALL recff_buffer_method_reset(jit_State *J, RecordFFData *rd)
+static void recff_buffer_method_reset(jit_State *J, RecordFFData *rd)
 {
   TRef ud = recff_sbufx_check(J, rd, 0);
   SBufExt *sbx = bufV(&rd->argv[0]);
@@ -1180,8 +1116,7 @@
   emitir(IRTG(iscow ? IR_NE : IR_EQ, IRT_IGC), trcow, zero);
   if (iscow) {
     trl = emitir(IRT(IR_BXOR, IRT_IGC), trl,
-		 LJ_GC64 ? lj_ir_kint64(J, SBUF_FLAG_COW) :
-			   lj_ir_kint(J, SBUF_FLAG_COW));
+		 lj_ir_kint64(J, SBUF_FLAG_COW));
     recff_sbufx_set_ptr(J, ud, IRFL_SBUF_W, zero);
     recff_sbufx_set_ptr(J, ud, IRFL_SBUF_E, zero);
     recff_sbufx_set_ptr(J, ud, IRFL_SBUF_B, zero);
@@ -1196,7 +1131,7 @@
   }
 }
 
-static void LJ_FASTCALL recff_buffer_method_skip(jit_State *J, RecordFFData *rd)
+static void recff_buffer_method_skip(jit_State *J, RecordFFData *rd)
 {
   TRef ud = recff_sbufx_check(J, rd, 0);
   TRef trr = recff_sbufx_get_ptr(J, ud, IRFL_SBUF_R);
@@ -1208,7 +1143,7 @@
   recff_sbufx_set_ptr(J, ud, IRFL_SBUF_R, trr);
 }
 
-static void LJ_FASTCALL recff_buffer_method_set(jit_State *J, RecordFFData *rd)
+static void recff_buffer_method_set(jit_State *J, RecordFFData *rd)
 {
   TRef ud = recff_sbufx_check(J, rd, 0);
   TRef trbuf = recff_sbufx_write(J, ud);
@@ -1217,16 +1152,14 @@
     TRef trp = emitir(IRT(IR_STRREF, IRT_PGC), tr, lj_ir_kint(J, 0));
     TRef len = emitir(IRTI(IR_FLOAD), tr, IRFL_STR_LEN);
     lj_ir_call(J, IRCALL_lj_bufx_set, trbuf, trp, len, tr);
-#if LJ_HASFFI
   } else if (tref_iscdata(tr)) {
     TRef trp = lj_crecord_topcvoid(J, tr, &rd->argv[1]);
     TRef len = recff_sbufx_checkint(J, rd, 2);
     lj_ir_call(J, IRCALL_lj_bufx_set, trbuf, trp, len, tr);
-#endif
   }  /* else: Interpreter will throw. */
 }
 
-static void LJ_FASTCALL recff_buffer_method_put(jit_State *J, RecordFFData *rd)
+static void recff_buffer_method_put(jit_State *J, RecordFFData *rd)
 {
   TRef ud = recff_sbufx_check(J, rd, 0);
   TRef trbuf = recff_sbufx_write(J, ud);
@@ -1258,14 +1191,14 @@
   emitir(IRT(IR_USE, IRT_NIL), trbuf, 0);
 }
 
-static void LJ_FASTCALL recff_buffer_method_putf(jit_State *J, RecordFFData *rd)
+static void recff_buffer_method_putf(jit_State *J, RecordFFData *rd)
 {
   TRef ud = recff_sbufx_check(J, rd, 0);
   TRef trbuf = recff_sbufx_write(J, ud);
   recff_format(J, rd, trbuf, 1);
 }
 
-static void LJ_FASTCALL recff_buffer_method_get(jit_State *J, RecordFFData *rd)
+static void recff_buffer_method_get(jit_State *J, RecordFFData *rd)
 {
   TRef ud = recff_sbufx_check(J, rd, 0);
   TRef trr = recff_sbufx_get_ptr(J, ud, IRFL_SBUF_R);
@@ -1295,7 +1228,7 @@
   rd->nres = arg;
 }
 
-static void LJ_FASTCALL recff_buffer_method___tostring(jit_State *J, RecordFFData *rd)
+static void recff_buffer_method___tostring(jit_State *J, RecordFFData *rd)
 {
   TRef ud = recff_sbufx_check(J, rd, 0);
   TRef trr = recff_sbufx_get_ptr(J, ud, IRFL_SBUF_R);
@@ -1303,7 +1236,7 @@
   J->base[0] = emitir(IRT(IR_XSNEW, IRT_STR), trr, recff_sbufx_len(J, trr, trw));
 }
 
-static void LJ_FASTCALL recff_buffer_method___len(jit_State *J, RecordFFData *rd)
+static void recff_buffer_method___len(jit_State *J, RecordFFData *rd)
 {
   TRef ud = recff_sbufx_check(J, rd, 0);
   TRef trr = recff_sbufx_get_ptr(J, ud, IRFL_SBUF_R);
@@ -1311,8 +1244,7 @@
   J->base[0] = recff_sbufx_len(J, trr, trw);
 }
 
-#if LJ_HASFFI
-static void LJ_FASTCALL recff_buffer_method_putcdata(jit_State *J, RecordFFData *rd)
+static void recff_buffer_method_putcdata(jit_State *J, RecordFFData *rd)
 {
   TRef ud = recff_sbufx_check(J, rd, 0);
   TRef trbuf = recff_sbufx_write(J, ud);
@@ -1322,7 +1254,7 @@
   emitir(IRT(IR_USE, IRT_NIL), trbuf, 0);
 }
 
-static void LJ_FASTCALL recff_buffer_method_reserve(jit_State *J, RecordFFData *rd)
+static void recff_buffer_method_reserve(jit_State *J, RecordFFData *rd)
 {
   TRef ud = recff_sbufx_check(J, rd, 0);
   TRef trbuf = recff_sbufx_write(J, ud);
@@ -1332,21 +1264,20 @@
   rd->nres = 2;
 }
 
-static void LJ_FASTCALL recff_buffer_method_commit(jit_State *J, RecordFFData *rd)
+static void recff_buffer_method_commit(jit_State *J, RecordFFData *rd)
 {
   TRef ud = recff_sbufx_check(J, rd, 0);
   TRef len = recff_sbufx_checkint(J, rd, 1);
   TRef trw = recff_sbufx_get_ptr(J, ud, IRFL_SBUF_W);
   TRef tre = recff_sbufx_get_ptr(J, ud, IRFL_SBUF_E);
   TRef left = emitir(IRT(IR_SUB, IRT_INTP), tre, trw);
-  if (LJ_64)
-    left = emitir(IRTI(IR_CONV), left, (IRT_INT<<5)|IRT_INTP|IRCONV_NONE);
+  left = emitir(IRTI(IR_CONV), left, (IRT_INT<<5)|IRT_INTP|IRCONV_NONE);
   emitir(IRTGI(IR_ULE), len, left);
   trw = emitir(IRT(IR_ADD, IRT_PTR), trw, len);
   recff_sbufx_set_ptr(J, ud, IRFL_SBUF_W, trw);
 }
 
-static void LJ_FASTCALL recff_buffer_method_ref(jit_State *J, RecordFFData *rd)
+static void recff_buffer_method_ref(jit_State *J, RecordFFData *rd)
 {
   TRef ud = recff_sbufx_check(J, rd, 0);
   TRef trr = recff_sbufx_get_ptr(J, ud, IRFL_SBUF_R);
@@ -1355,9 +1286,8 @@
   J->base[1] = recff_sbufx_len(J, trr, trw);
   rd->nres = 2;
 }
-#endif
-
-static void LJ_FASTCALL recff_buffer_method_encode(jit_State *J, RecordFFData *rd)
+
+static void recff_buffer_method_encode(jit_State *J, RecordFFData *rd)
 {
   TRef ud = recff_sbufx_check(J, rd, 0);
   TRef trbuf = recff_sbufx_write(J, ud);
@@ -1366,7 +1296,7 @@
   /* No IR_USE needed, since the call is a store. */
 }
 
-static void LJ_FASTCALL recff_buffer_method_decode(jit_State *J, RecordFFData *rd)
+static void recff_buffer_method_decode(jit_State *J, RecordFFData *rd)
 {
   TRef ud = recff_sbufx_check(J, rd, 0);
   TRef trbuf = recff_sbufx_write(J, ud);
@@ -1379,7 +1309,7 @@
   recff_sbufx_set_ptr(J, ud, IRFL_SBUF_R, trr);
 }
 
-static void LJ_FASTCALL recff_buffer_encode(jit_State *J, RecordFFData *rd)
+static void recff_buffer_encode(jit_State *J, RecordFFData *rd)
 {
   TRef tmp = recff_tmpref(J, J->base[0], IRTMPREF_IN1);
   J->base[0] = lj_ir_call(J, IRCALL_lj_serialize_encode, tmp);
@@ -1388,7 +1318,7 @@
   UNUSED(rd);
 }
 
-static void LJ_FASTCALL recff_buffer_decode(jit_State *J, RecordFFData *rd)
+static void recff_buffer_decode(jit_State *J, RecordFFData *rd)
 {
   if (tvisstr(&rd->argv[0])) {
     GCstr *str = strV(&rd->argv[0]);
@@ -1479,10 +1409,6 @@
 {
   TRef tr, ud, fp;
   if (id) {  /* io.func() */
-<<<<<<< HEAD
-    /* TODO: fix ARM32 asm_fload(), so we can use this for all archs. */
-=======
->>>>>>> 72efc42e
     ud = lj_ir_ggfload(J, IRT_UDATA, GG_OFS(g.gcroot[id]));
   } else {  /* fp:method() */
     ud = J->base[0];
