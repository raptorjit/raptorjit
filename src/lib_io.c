/*
** I/O library.
** Copyright (C) 2005-2022 Mike Pall. See Copyright Notice in luajit.h
**
** Major portions taken verbatim or adapted from the Lua interpreter.
** Copyright (C) 1994-2011 Lua.org, PUC-Rio. See Copyright Notice in lua.h
*/

#include <errno.h>
#include <stdio.h>

#define lib_io_c
#define LUA_LIB

#include "lua.h"
#include "lauxlib.h"
#include "lualib.h"

#include "lj_obj.h"
#include "lj_gc.h"
#include "lj_err.h"
#include "lj_buf.h"
#include "lj_str.h"
#include "lj_state.h"
#include "lj_strfmt.h"
#include "lj_ff.h"
#include "lj_lib.h"

/* Userdata payload for I/O file. */
typedef struct IOFileUD {
  FILE *fp;		/* File handle. */
  uint32_t type;	/* File type. */
} IOFileUD;

#define IOFILE_TYPE_FILE	0	/* Regular file. */
#define IOFILE_TYPE_PIPE	1	/* Pipe. */
#define IOFILE_TYPE_STDF	2	/* Standard file handle. */
#define IOFILE_TYPE_MASK	3

#define IOFILE_FLAG_CLOSE	4	/* Close after io.lines() iterator. */

#define IOSTDF_UD(L, id)	(&gcref(G(L)->gcroot[(id)])->ud)
#define IOSTDF_IOF(L, id)	((IOFileUD *)uddata(IOSTDF_UD(L, (id))))

/* -- Open/close helpers -------------------------------------------------- */

static IOFileUD *io_tofilep(lua_State *L)
{
  if (!(L->base < L->top && tvisudata(L->base) &&
	udataV(L->base)->udtype == UDTYPE_IO_FILE))
    lj_err_argtype(L, 1, "FILE*");
  return (IOFileUD *)uddata(udataV(L->base));
}

static IOFileUD *io_tofile(lua_State *L)
{
  IOFileUD *iof = io_tofilep(L);
  if (iof->fp == NULL)
    lj_err_caller(L, LJ_ERR_IOCLFL);
  return iof;
}

static IOFileUD *io_stdfile(lua_State *L, ptrdiff_t id)
{
  IOFileUD *iof = IOSTDF_IOF(L, id);
  if (iof->fp == NULL)
    lj_err_caller(L, LJ_ERR_IOSTDCL);
  return iof;
}

static IOFileUD *io_file_new(lua_State *L)
{
  IOFileUD *iof = (IOFileUD *)lua_newuserdata(L, sizeof(IOFileUD));
  GCudata *ud = udataV(L->top-1);
  ud->udtype = UDTYPE_IO_FILE;
  /* NOBARRIER: The GCudata is new (marked white). */
  setgcrefr(ud->metatable, curr_func(L)->c.env);
  iof->fp = NULL;
  iof->type = IOFILE_TYPE_FILE;
  return iof;
}

static IOFileUD *io_file_open(lua_State *L, const char *mode)
{
  const char *fname = strdata(lj_lib_checkstr(L, 1));
  IOFileUD *iof = io_file_new(L);
  iof->fp = fopen(fname, mode);
  if (iof->fp == NULL)
    luaL_argerror(L, 1, lj_strfmt_pushf(L, "%s: %s", fname, strerror(errno)));
  return iof;
}

static int io_file_close(lua_State *L, IOFileUD *iof)
{
  int ok;
  if ((iof->type & IOFILE_TYPE_MASK) == IOFILE_TYPE_FILE) {
    ok = (fclose(iof->fp) == 0);
  } else if ((iof->type & IOFILE_TYPE_MASK) == IOFILE_TYPE_PIPE) {
    int stat = -1;
    stat = pclose(iof->fp);
<<<<<<< HEAD
=======
#elif LJ_TARGET_WINDOWS && !LJ_TARGET_XBOXONE && !LJ_TARGET_UWP
    stat = _pclose(iof->fp);
#endif
>>>>>>> 72efc42e
#if LJ_52
    iof->fp = NULL;
    return luaL_execresult(L, stat);
#else
    ok = (stat != -1);
#endif
  } else {
    lj_assertL((iof->type & IOFILE_TYPE_MASK) == IOFILE_TYPE_STDF,
	       "close of unknown FILE* type");
    setnilV(L->top++);
    lua_pushliteral(L, "cannot close standard file");
    return 2;
  }
  iof->fp = NULL;
  return luaL_fileresult(L, ok, NULL);
}

/* -- Read/write helpers -------------------------------------------------- */

static int io_file_readnum(lua_State *L, FILE *fp)
{
  lua_Number d;
  if (fscanf(fp, LUA_NUMBER_SCAN, &d) == 1) {
    setnumV(L->top++, d);
    return 1;
  } else {
    setnilV(L->top++);
    return 0;
  }
}

static int io_file_readline(lua_State *L, FILE *fp, MSize chop)
{
  MSize m = LUAL_BUFFERSIZE, n = 0, ok = 0;
  char *buf;
  for (;;) {
    buf = lj_buf_tmp(L, m);
    if (fgets(buf+n, m-n, fp) == NULL) break;
    n += (MSize)strlen(buf+n);
    ok |= n;
    if (n && buf[n-1] == '\n') { n -= chop; break; }
    if (n >= m - 64) m += m;
  }
  setstrV(L, L->top++, lj_str_new(L, buf, (size_t)n));
  lj_gc_check(L);
  return (int)ok;
}

static void io_file_readall(lua_State *L, FILE *fp)
{
  MSize m, n;
  for (m = LUAL_BUFFERSIZE, n = 0; ; m += m) {
    char *buf = lj_buf_tmp(L, m);
    n += (MSize)fread(buf+n, 1, m-n, fp);
    if (n != m) {
      setstrV(L, L->top++, lj_str_new(L, buf, (size_t)n));
      lj_gc_check(L);
      return;
    }
  }
}

static int io_file_readlen(lua_State *L, FILE *fp, MSize m)
{
  if (m) {
    char *buf = lj_buf_tmp(L, m);
    MSize n = (MSize)fread(buf, 1, m, fp);
    setstrV(L, L->top++, lj_str_new(L, buf, (size_t)n));
    lj_gc_check(L);
    return n > 0;
  } else {
    int c = getc(fp);
    ungetc(c, fp);
    setstrV(L, L->top++, &G(L)->strempty);
    return (c != EOF);
  }
}

static int io_file_read(lua_State *L, IOFileUD *iof, int start)
{
  FILE *fp = iof->fp;
  int ok, n, nargs = (int)(L->top - L->base) - start;
  clearerr(fp);
  if (nargs == 0) {
    ok = io_file_readline(L, fp, 1);
    n = start+1;  /* Return 1 result. */
  } else {
    /* The results plus the buffers go on top of the args. */
    luaL_checkstack(L, nargs+LUA_MINSTACK, "too many arguments");
    ok = 1;
    for (n = start; nargs-- && ok; n++) {
      if (tvisstr(L->base+n)) {
	const char *p = strVdata(L->base+n);
	if (p[0] == '*') p++;
	if (p[0] == 'n')
	  ok = io_file_readnum(L, fp);
	else if ((p[0] & ~0x20) == 'L')
	  ok = io_file_readline(L, fp, (p[0] == 'l'));
	else if (p[0] == 'a')
	  io_file_readall(L, fp);
	else
	  lj_err_arg(L, n+1, LJ_ERR_INVFMT);
      } else if (tvisnumber(L->base+n)) {
	ok = io_file_readlen(L, fp, (MSize)lj_lib_checkint(L, n+1));
      } else {
	lj_err_arg(L, n+1, LJ_ERR_INVOPT);
      }
    }
  }
  if (ferror(fp))
    return luaL_fileresult(L, 0, NULL);
  if (!ok)
    setnilV(L->top-1);  /* Replace last result with nil. */
  return n - start;
}

static int io_file_write(lua_State *L, IOFileUD *iof, int start)
{
  FILE *fp = iof->fp;
  cTValue *tv;
  int status = 1;
  for (tv = L->base+start; tv < L->top; tv++) {
    MSize len;
    const char *p = lj_strfmt_wstrnum(L, tv, &len);
    if (!p)
      lj_err_argt(L, (int)(tv - L->base) + 1, LUA_TSTRING);
    status = status && (fwrite(p, 1, len, fp) == len);
  }
  if (LJ_52 && status) {
    L->top = L->base+1;
    if (start == 0)
      setudataV(L, L->base, IOSTDF_UD(L, GCROOT_IO_OUTPUT));
    return 1;
  }
  return luaL_fileresult(L, status, NULL);
}

static int io_file_iter(lua_State *L)
{
  GCfunc *fn = curr_func(L);
  IOFileUD *iof = uddata(udataV(&fn->c.upvalue[0]));
  int n = fn->c.nupvalues - 1;
  if (iof->fp == NULL)
    lj_err_caller(L, LJ_ERR_IOCLFL);
  L->top = L->base;
  if (n) {  /* Copy upvalues with options to stack. */
    lj_state_checkstack(L, (MSize)n);
    memcpy(L->top, &fn->c.upvalue[1], n*sizeof(TValue));
    L->top += n;
  }
  n = io_file_read(L, iof, 0);
  if (ferror(iof->fp))
    lj_err_callermsg(L, strVdata(L->top-2));
  if (tvisnil(L->base) && (iof->type & IOFILE_FLAG_CLOSE)) {
    io_file_close(L, iof);  /* Return values are ignored. */
    return 0;
  }
  return n;
}

static int io_file_lines(lua_State *L)
{
  int n = (int)(L->top - L->base);
  if (n > LJ_MAX_UPVAL)
    lj_err_caller(L, LJ_ERR_UNPACK);
  lua_pushcclosure(L, io_file_iter, n);
  return 1;
}

/* -- I/O file methods ---------------------------------------------------- */

#define LJLIB_MODULE_io_method

LJLIB_CF(io_method_close)
{
  IOFileUD *iof;
  if (L->base < L->top) {
    iof = io_tofile(L);
  } else {
    iof = IOSTDF_IOF(L, GCROOT_IO_OUTPUT);
    if (iof->fp == NULL)
      lj_err_caller(L, LJ_ERR_IOCLFL);
  }
  return io_file_close(L, iof);
}

LJLIB_CF(io_method_read)
{
  return io_file_read(L, io_tofile(L), 1);
}

LJLIB_CF(io_method_write)		LJLIB_REC(io_write 0)
{
  return io_file_write(L, io_tofile(L), 1);
}

LJLIB_CF(io_method_flush)		LJLIB_REC(io_flush 0)
{
  return luaL_fileresult(L, fflush(io_tofile(L)->fp) == 0, NULL);
}

#if LJ_32 && defined(__ANDROID__) && __ANDROID_API__ < 24
/* The Android NDK is such an unmatched marvel of engineering. */
extern int fseeko32(FILE *, long int, int) __asm__("fseeko");
extern long int ftello32(FILE *) __asm__("ftello");
#define fseeko(fp, pos, whence)	(fseeko32((fp), (pos), (whence)))
#define ftello(fp)		(ftello32((fp)))
#endif

LJLIB_CF(io_method_seek)
{
  FILE *fp = io_tofile(L)->fp;
  int opt = lj_lib_checkopt(L, 2, 1, "\3set\3cur\3end");
  int64_t ofs = 0;
  cTValue *o;
  int res;
  if (opt == 0) opt = SEEK_SET;
  else if (opt == 1) opt = SEEK_CUR;
  else if (opt == 2) opt = SEEK_END;
  o = L->base+2;
  if (o < L->top) {
    if (tvisnum(o))
      ofs = (int64_t)numV(o);
    else if (!tvisnil(o))
      lj_err_argt(L, 3, LUA_TNUMBER);
  }
  res = fseeko(fp, ofs, opt);
  if (res)
    return luaL_fileresult(L, 0, NULL);
  ofs = ftello(fp);
  setint64V(L->top-1, ofs);
  return 1;
}

LJLIB_CF(io_method_setvbuf)
{
  FILE *fp = io_tofile(L)->fp;
  int opt = lj_lib_checkopt(L, 2, -1, "\4full\4line\2no");
  size_t sz = (size_t)lj_lib_optint(L, 3, LUAL_BUFFERSIZE);
  if (opt == 0) opt = _IOFBF;
  else if (opt == 1) opt = _IOLBF;
  else if (opt == 2) opt = _IONBF;
  return luaL_fileresult(L, setvbuf(fp, NULL, opt, sz) == 0, NULL);
}

LJLIB_CF(io_method_lines)
{
  io_tofile(L);
  return io_file_lines(L);
}

LJLIB_CF(io_method___gc)
{
  IOFileUD *iof = io_tofilep(L);
  if (iof->fp != NULL && (iof->type & IOFILE_TYPE_MASK) != IOFILE_TYPE_STDF)
    io_file_close(L, iof);
  return 0;
}

LJLIB_CF(io_method___tostring)
{
  IOFileUD *iof = io_tofilep(L);
  if (iof->fp != NULL)
    lua_pushfstring(L, "file (%p)", iof->fp);
  else
    lua_pushliteral(L, "file (closed)");
  return 1;
}

LJLIB_PUSH(top-1) LJLIB_SET(__index)

#include "lj_libdef.h"

/* -- I/O library functions ----------------------------------------------- */

#define LJLIB_MODULE_io

LJLIB_PUSH(top-2) LJLIB_SET(!)  /* Set environment. */

LJLIB_CF(io_open)
{
  const char *fname = strdata(lj_lib_checkstr(L, 1));
  GCstr *s = lj_lib_optstr(L, 2);
  const char *mode = s ? strdata(s) : "r";
  IOFileUD *iof = io_file_new(L);
  iof->fp = fopen(fname, mode);
  return iof->fp != NULL ? 1 : luaL_fileresult(L, 0, fname);
}

LJLIB_CF(io_popen)
{
<<<<<<< HEAD
=======
#if LJ_TARGET_POSIX || (LJ_TARGET_WINDOWS && !LJ_TARGET_XBOXONE && !LJ_TARGET_UWP)
>>>>>>> 72efc42e
  const char *fname = strdata(lj_lib_checkstr(L, 1));
  GCstr *s = lj_lib_optstr(L, 2);
  const char *mode = s ? strdata(s) : "r";
  IOFileUD *iof = io_file_new(L);
  iof->type = IOFILE_TYPE_PIPE;
  fflush(NULL);
  iof->fp = popen(fname, mode);
  return iof->fp != NULL ? 1 : luaL_fileresult(L, 0, fname);
}

LJLIB_CF(io_tmpfile)
{
  IOFileUD *iof = io_file_new(L);
<<<<<<< HEAD
=======
#if LJ_TARGET_PS3 || LJ_TARGET_PS4 || LJ_TARGET_PS5 || LJ_TARGET_PSVITA || LJ_TARGET_NX
  iof->fp = NULL; errno = ENOSYS;
#else
>>>>>>> 72efc42e
  iof->fp = tmpfile();
  return iof->fp != NULL ? 1 : luaL_fileresult(L, 0, NULL);
}

LJLIB_CF(io_close)
{
  return lj_cf_io_method_close(L);
}

LJLIB_CF(io_read)
{
  return io_file_read(L, io_stdfile(L, GCROOT_IO_INPUT), 0);
}

LJLIB_CF(io_write)		LJLIB_REC(io_write GCROOT_IO_OUTPUT)
{
  return io_file_write(L, io_stdfile(L, GCROOT_IO_OUTPUT), 0);
}

LJLIB_CF(io_flush)		LJLIB_REC(io_flush GCROOT_IO_OUTPUT)
{
  return luaL_fileresult(L, fflush(io_stdfile(L, GCROOT_IO_OUTPUT)->fp) == 0, NULL);
}

static int io_std_getset(lua_State *L, ptrdiff_t id, const char *mode)
{
  if (L->base < L->top && !tvisnil(L->base)) {
    if (tvisudata(L->base)) {
      io_tofile(L);
      L->top = L->base+1;
    } else {
      io_file_open(L, mode);
    }
    /* NOBARRIER: The standard I/O handles are GC roots. */
    setgcref(G(L)->gcroot[id], gcV(L->top-1));
  } else {
    setudataV(L, L->top++, IOSTDF_UD(L, id));
  }
  return 1;
}

LJLIB_CF(io_input)
{
  return io_std_getset(L, GCROOT_IO_INPUT, "r");
}

LJLIB_CF(io_output)
{
  return io_std_getset(L, GCROOT_IO_OUTPUT, "w");
}

LJLIB_CF(io_lines)
{
  if (L->base == L->top) setnilV(L->top++);
  if (!tvisnil(L->base)) {  /* io.lines(fname) */
    IOFileUD *iof = io_file_open(L, "r");
    iof->type = IOFILE_TYPE_FILE|IOFILE_FLAG_CLOSE;
    L->top--;
    setudataV(L, L->base, udataV(L->top));
  } else {  /* io.lines() iterates over stdin. */
    setudataV(L, L->base, IOSTDF_UD(L, GCROOT_IO_INPUT));
  }
  return io_file_lines(L);
}

LJLIB_CF(io_type)
{
  cTValue *o = lj_lib_checkany(L, 1);
  if (!(tvisudata(o) && udataV(o)->udtype == UDTYPE_IO_FILE))
    setnilV(L->top++);
  else if (((IOFileUD *)uddata(udataV(o)))->fp != NULL)
    lua_pushliteral(L, "file");
  else
    lua_pushliteral(L, "closed file");
  return 1;
}

#include "lj_libdef.h"

/* ------------------------------------------------------------------------ */

static GCobj *io_std_new(lua_State *L, FILE *fp, const char *name)
{
  IOFileUD *iof = (IOFileUD *)lua_newuserdata(L, sizeof(IOFileUD));
  GCudata *ud = udataV(L->top-1);
  ud->udtype = UDTYPE_IO_FILE;
  /* NOBARRIER: The GCudata is new (marked white). */
  setgcref(ud->metatable, gcV(L->top-3));
  iof->fp = fp;
  iof->type = IOFILE_TYPE_STDF;
  lua_setfield(L, -2, name);
  return obj2gco(ud);
}

LUALIB_API int luaopen_io(lua_State *L)
{
  LJ_LIB_REG(L, NULL, io_method);
  copyTV(L, L->top, L->top-1); L->top++;
  lua_setfield(L, LUA_REGISTRYINDEX, LUA_FILEHANDLE);
  LJ_LIB_REG(L, LUA_IOLIBNAME, io);
  setgcref(G(L)->gcroot[GCROOT_IO_INPUT], io_std_new(L, stdin, "stdin"));
  setgcref(G(L)->gcroot[GCROOT_IO_OUTPUT], io_std_new(L, stdout, "stdout"));
  io_std_new(L, stderr, "stderr");
  return 1;
}
<|MERGE_RESOLUTION|>--- conflicted
+++ resolved
@@ -98,12 +98,6 @@
   } else if ((iof->type & IOFILE_TYPE_MASK) == IOFILE_TYPE_PIPE) {
     int stat = -1;
     stat = pclose(iof->fp);
-<<<<<<< HEAD
-=======
-#elif LJ_TARGET_WINDOWS && !LJ_TARGET_XBOXONE && !LJ_TARGET_UWP
-    stat = _pclose(iof->fp);
-#endif
->>>>>>> 72efc42e
 #if LJ_52
     iof->fp = NULL;
     return luaL_execresult(L, stat);
@@ -305,13 +299,6 @@
   return luaL_fileresult(L, fflush(io_tofile(L)->fp) == 0, NULL);
 }
 
-#if LJ_32 && defined(__ANDROID__) && __ANDROID_API__ < 24
-/* The Android NDK is such an unmatched marvel of engineering. */
-extern int fseeko32(FILE *, long int, int) __asm__("fseeko");
-extern long int ftello32(FILE *) __asm__("ftello");
-#define fseeko(fp, pos, whence)	(fseeko32((fp), (pos), (whence)))
-#define ftello(fp)		(ftello32((fp)))
-#endif
 
 LJLIB_CF(io_method_seek)
 {
@@ -395,10 +382,6 @@
 
 LJLIB_CF(io_popen)
 {
-<<<<<<< HEAD
-=======
-#if LJ_TARGET_POSIX || (LJ_TARGET_WINDOWS && !LJ_TARGET_XBOXONE && !LJ_TARGET_UWP)
->>>>>>> 72efc42e
   const char *fname = strdata(lj_lib_checkstr(L, 1));
   GCstr *s = lj_lib_optstr(L, 2);
   const char *mode = s ? strdata(s) : "r";
@@ -412,12 +395,6 @@
 LJLIB_CF(io_tmpfile)
 {
   IOFileUD *iof = io_file_new(L);
-<<<<<<< HEAD
-=======
-#if LJ_TARGET_PS3 || LJ_TARGET_PS4 || LJ_TARGET_PS5 || LJ_TARGET_PSVITA || LJ_TARGET_NX
-  iof->fp = NULL; errno = ENOSYS;
-#else
->>>>>>> 72efc42e
   iof->fp = tmpfile();
   return iof->fp != NULL ? 1 : luaL_fileresult(L, 0, NULL);
 }
